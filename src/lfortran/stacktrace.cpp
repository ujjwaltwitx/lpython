#include <lfortran/stacktrace.h>
#include <lfortran/config.h>
#include <lfortran/colors.h>

#include <fstream>
#include <iostream>
#include <sstream>
#include <string>
#include <vector>

// free() and abort() functions
#include <cstdlib>

// For registering SIGSEGV callbacks
#include <csignal>


// The following C headers are needed for some specific C functionality (see
// the comments), which is not available in C++:

#ifdef HAVE_LFORTRAN_UNWIND
// For _Unwind_Backtrace() function
#  include <unwind.h>
#endif

#if defined(HAVE_LFORTRAN_DEMANGLE)
// For demangling function names
#  include <cxxabi.h>
#endif

#ifdef HAVE_LFORTRAN_LINK
// For dl_iterate_phdr() functionality
#  include <link.h>
#endif

#ifdef HAVE_LFORTRAN_MACHO
#  include <mach-o/dyld.h>
#endif

#ifdef HAVE_LFORTRAN_BFD
// For bfd_* family of functions for loading debugging symbols from the binary
// This is the only nonstandard header file and the binary needs to be linked
// with "-lbfd".
// Note: on macOS, one must call `dsymutil` on any binary in order for BFD to
// be able to find line number information. Example:
//
//     $ dsymutil ./test_stacktrace
//
// This is done automatically by our CMake build system for the `lfortran`
// binary.
//
// The bfd.h header file sometimes requires the PACKAGE define to be defined:
#  define PACKAGE 1
#  include <bfd.h>
#endif

namespace LFortran {

std::string binary_executable_path = "/proc/self/exe";

#ifdef HAVE_LFORTRAN_UNWIND

static _Unwind_Reason_Code unwind_callback(struct _Unwind_Context *context,
  void *vdata)
{
  std::vector<StacktraceItem> &d = *(std::vector<StacktraceItem> *)vdata;
  uintptr_t pc;
  pc = _Unwind_GetIP(context);
  if (pc != 0) {
    pc--;
    StacktraceItem i;
    i.pc = pc;
    d.push_back(i);
  }
  return _URC_NO_REASON;
}

#endif // HAVE_LFORTRAN_UNWIND



#ifdef HAVE_LFORTRAN_LINK

/* Tries to find the 'data.addr' in the current shared lib (as passed in
   'info'). If it succeeds, returns (in the 'data') the full path to the shared
   lib and the local address in the file.
*/
int shared_lib_callback(struct dl_phdr_info *info,
  size_t /* size */, void *_data)
{
  StacktraceItem &item = *(StacktraceItem *)_data;
  for (int i=0; i < info->dlpi_phnum; i++) {
    if (info->dlpi_phdr[i].p_type == PT_LOAD) {
      ElfW(Addr) min_addr = info->dlpi_addr + info->dlpi_phdr[i].p_vaddr;
      ElfW(Addr) max_addr = min_addr + info->dlpi_phdr[i].p_memsz;
      if ((item.pc >= min_addr) && (item.pc < max_addr)) {
        item.binary_filename = info->dlpi_name;
        if (item.binary_filename == "") {
            item.binary_filename = binary_executable_path;
        }
        item.local_pc = item.pc - info->dlpi_addr;
        // We found a match, return a non-zero value
        return 1;
      }
    }
  }
  // We didn't find a match, return a zero value
  return 0;
}

#endif // HAVE_LFORTRAN_LINK


// Fills in `local_pc` and `binary_filename` of `item`
void get_local_address(StacktraceItem &item)
{
#ifdef HAVE_LFORTRAN_LINK
    // Iterate over all loaded shared libraries (see dl_iterate_phdr(3) -
    // Linux man page for more documentation)
    if (dl_iterate_phdr(shared_lib_callback, &item) == 0) {
      // `dl_iterate_phdr` returns the last value returned by our
      // `shared_lib_callback`. It will only be 0 if no shared library
      // (including the main program) contains the address `match.addr`. Given
      // that the addresses are collected from a stacktrace, this should only
      // happen if the stacktrace is somehow corrupted. In that case, we simply
      // abort here.
      // `dl_iterate_phdr` returns the last value returned by our
      // `shared_lib_callback`. It will only be 0 if no shared library
      // `dl_iterate_phdr` returns the last value returned by our
      // `shared_lib_callback`. It will only be 0 if no shared library
      // (including the main program) contains the address `match.addr`. Given
      // that the addresses are collected from a stacktrace, this should only
      // happen if the stacktrace is somehow corrupted. In that case, we simply
      // abort here.
      std::cout << "The stack address was not found in any shared library or the main program, the stack is probably corrupted. Aborting." << std::endl;
      abort();
    }
#else
#ifdef HAVE_LFORTRAN_MACHO
    for (uint32_t i = 0; i < _dyld_image_count(); i++) {
        const struct mach_header *header = _dyld_get_image_header(i);
        intptr_t offset = _dyld_get_image_vmaddr_slide(i);
        struct load_command* cmd = (struct load_command*)((char *)header + sizeof(struct mach_header));
        if(header->magic == MH_MAGIC_64) {
            cmd = (struct load_command*)((char *)header + sizeof(struct mach_header_64));
        }
        for (uint32_t j = 0; j < header->ncmds; j++) {
            if (cmd->cmd == LC_SEGMENT) {
                struct segment_command* seg = (struct segment_command*)cmd;
                if (((intptr_t)item.pc >= (seg->vmaddr+offset)) &&
                    ((intptr_t)item.pc < (seg->vmaddr+offset + seg->vmsize))) {
                    item.local_pc = item.pc - offset;
                    item.binary_filename = _dyld_get_image_name(i);
                    // Resolve symlinks to a real path:
                    char buffer[PATH_MAX];
                    char* resolved;
                    resolved = realpath(item.binary_filename.c_str(), buffer);
                    if (resolved) item.binary_filename = resolved;
                    return;
                }
            }
            if (cmd->cmd == LC_SEGMENT_64) {
                struct segment_command_64* seg = (struct segment_command_64*)cmd;
                if ((item.pc >= (seg->vmaddr + offset)) &&
                    (item.pc < (seg->vmaddr + offset + seg->vmsize))) {
                    item.local_pc = item.pc - offset;
                    item.binary_filename = _dyld_get_image_name(i);
                    // Resolve symlinks to a real path:
                    char buffer[PATH_MAX];
                    char* resolved;
                    resolved = realpath(item.binary_filename.c_str(), buffer);
                    if (resolved) item.binary_filename = resolved;
                    return;
                }
            }
            cmd = (struct load_command*)((char*)cmd + cmd->cmdsize);
        }
    }
    std::cout << "The stack address was not found in any shared library or the main program, the stack is probably corrupted. Aborting." << std::endl;
    abort();
#else
    item.local_pc=0;
#endif // HAVE_LFORTRAN_MACHO
#endif // HAVE_LFORTRAN_LINK
}




/* Demangles the function name if needed (if the 'name' is coming from C, it
   doesn't have to be demangled, if it's coming from C++, it needs to be).

   Makes sure that it ends with (), which is automatic in C++, but it has to be
   added by hand in C.
*/
std::string demangle_function_name(std::string name)
{
  std::string s;

  if (name.length() == 0) {
    s = "??";
  } else {
    char *d = 0;
#if defined(HAVE_LFORTRAN_DEMANGLE)
    int status = 0;
    d = abi::__cxa_demangle(name.c_str(), 0, 0, &status);
#endif
    if (d) {
      s = d;
      free(d);
    } else {
      s = name + "()";
    }
  }

  return s;
}


#ifdef HAVE_LFORTRAN_BFD

/* This struct is used to pass information into process_section().
*/
struct line_data {
  asymbol **symbol_table;     /* Symbol table.  */
  uintptr_t addr;
  std::string filename;
  std::string function_name;
  unsigned int line;
  int line_found;
};


/* Look for an address in a section.  This is called via
   bfd_map_over_sections over all sections in abfd.

   If the correct line is found, store the result in 'data' and set
   data->line_found, so that subsequent calls to process_section exit
   immediately.
*/
void process_section(bfd *abfd, asection *section, void *_data)
{
  line_data *data = (line_data*)_data;
  if (data->line_found) {
    // If we already found the line, exit
    return;
  }
  if ((section->flags & SEC_ALLOC) == 0) {
    return;
  }

  bfd_vma section_vma = section->vma;
  if (data->addr < section_vma) {
    // If the addr lies above the section, exit
    return;
  }

  bfd_size_type section_size = section->size * 8;
  if (data->addr >= section_vma + section_size) {
    // If the addr lies below the section, exit
    return;
  }

  // Calculate the correct offset of our line in the section
  bfd_vma offset = data->addr - section_vma;

  // Finds the line corresponding to the offset

  const char *filename=NULL, *function_name=NULL;
  data->line_found = bfd_find_nearest_line(abfd, section, data->symbol_table,
    offset, &filename, &function_name, &data->line);

  if (filename == NULL)
    data->filename = "";
  else
    data->filename = filename;

  if (function_name == NULL)
    data->function_name = "";
  else
    data->function_name = function_name;
}


/* Loads the symbol table into 'data->symbol_table'.  */
int load_symbol_table(bfd *abfd, line_data *data)
{
  if ((bfd_get_file_flags(abfd) & HAS_SYMS) == 0)
    // If we don't have any symbols, return
    return 0;

  void **symbol_table_ptr = reinterpret_cast<void **>(&data->symbol_table);
  long n_symbols;
  unsigned int symbol_size;
  n_symbols = bfd_read_minisymbols(abfd, false, symbol_table_ptr, &symbol_size);
  if (n_symbols == 0) {
    // If the bfd_read_minisymbols() already allocated the table, we need
    // to free it first:
    if (data->symbol_table != NULL)
      free(data->symbol_table);
    // dynamic
    n_symbols = bfd_read_minisymbols(abfd, true, symbol_table_ptr, &symbol_size);
  }

  if (n_symbols < 0) {
    // bfd_read_minisymbols() failed
    return 1;
  }

  return 0;
}

void get_symbol_info_bfd(std::string binary_filename, uintptr_t addr,
  std::string &source_filename, std::string &function_name,
  int &line_number)
{
  line_data data;
  data.addr = addr;
  data.line_found = 0;
  // Initialize 'abfd' and do some sanity checks
  bfd *abfd;
  abfd = bfd_openr(binary_filename.c_str(), NULL);
  if (abfd == NULL) {
    std::cout << "Cannot open the binary file '" + binary_filename + "'\n";
    abort();
  }
  if (bfd_check_format(abfd, bfd_archive)) {
#ifdef __APPLE__
    // On macOS this happens for a dynamic library such as
    // /usr/lib/system/libsystem_c.dylib
    // We simply exit, which will skip gathering symbol information for this
    // file.
    return;
#else
    // On Linux this should work for any file, so we generate an error
    std::cout << "Cannot get addresses from the archive '" + binary_filename + "'\n";
    abort();
#endif
  }
  char **matching;
  if (!bfd_check_format_matches(abfd, bfd_object, &matching)) {
    std::cout << "Unknown format of the binary file '" + binary_filename + "'\n";
    abort();
  }
  data.symbol_table = NULL;
  // This allocates the symbol_table:
  if (load_symbol_table(abfd, &data) == 1) {
    std::cout << "Failed to load the symbol table from '" + binary_filename + "'\n";
    abort();
  }
  // Loops over all sections and try to find the line
  bfd_map_over_sections(abfd, process_section, &data);
  // Deallocates the symbol table
  if (data.symbol_table != NULL) free(data.symbol_table);
  bfd_close(abfd);

  if (data.line_found) {
    std::string name = demangle_function_name(data.function_name);
    function_name = name;
    if (data.filename.length() > 0) {
      source_filename = data.filename;
      line_number = data.line;
    }
  }
}

#endif // HAVE_LFORTRAN_BFD



/* Return if given char is whitespace or not. */
bool is_whitespace_char(const char c)
{
  return c == ' ' || c == '\t';
}


/* Removes the leading whitespace from a string and returns the new
 * string.
 */
std::string remove_leading_whitespace(const std::string &str)
{
  if (str.length() && is_whitespace_char(str[0])) {
    int first_nonwhitespace_index = 0;
    for (int i = 0; i < static_cast<int>(str.length()); ++i) {
      if (!is_whitespace_char(str[i])) {
        first_nonwhitespace_index = i;
        break;
      }
    }
    return str.substr(first_nonwhitespace_index);
  }
  return str;
}


/* Reads the 'line_number'th line from the file filename. */
std::string read_line_from_file(std::string filename, unsigned int line_number)
{
  std::ifstream in(filename.c_str());
  if (!in.is_open()) {
    return "";
  }
  if (line_number == 0) {
    return "Line number must be positive";
  }
  unsigned int n = 0;
  std::string line;
  while (n < line_number) {
    if (in.eof())
      return "Line not found";
    getline(in, line);
    n += 1; // loop update
  }
  return line;
}




/* Returns a string of 2 lines for the function with address 'addr' in the file
   'file_name'.

   Example:

   File "/home/ondrej/repos/rcp/src/Teuchos_RCP.hpp", line 428, in Teuchos::RCP<A>::assert_not_null() const
   throw_null_ptr_error(typeName(*this));
*/
std::string addr2str(const StacktraceItem &i)
{
  std::ostringstream s;
  // Do the printing --- print as much information as we were able to
  // find out
  if (i.function_name == "") {
    // If we didn't find the line, at least print the address itself
    if (i.local_pc == 0) {
        s << color(style::dim);
        s << "  File unknown, absolute address: " << (void*) i.pc;
        s << color(style::reset);
    } else {
        if (i.source_filename == "") {
            s << color(style::dim);
            s << "  Binary file \"";
            s << color(style::reset);
            s << color(style::bold) << color(fg::magenta);
            s << i.binary_filename;
            s << color(fg::reset) << color(style::reset);
            s << color(style::dim);
            s << "\", local address: " << (void*) i.local_pc;
            s << color(style::reset);
        } else {
          // Nicely format the filename + line
          s << color(style::dim) << "  File \"" << color(style::reset)
            << color(style::bold) << color(fg::magenta) << i.source_filename
            << color(fg::reset) << color(style::reset)
            << color(style::dim) << "\", line " << i.line_number
            << color(style::reset);
          const std::string line_text = remove_leading_whitespace(
            read_line_from_file(i.source_filename, i.line_number));
          if (line_text != "") {
            s << "\n    " << line_text;
          }
        }
    }
  } else if (i.source_filename == "") {
      // The file is unknown (and data.line == 0 in this case), so the
      // only meaningful thing to print is the function name:
      s << color(style::dim) << "  Binary file \"" + color(style::reset)
        << color(style::bold) << color(fg::magenta) << i.binary_filename
        << color(fg::reset) << color(style::reset)
        << color(style::dim) << "\", in " << i.function_name
        << color(style::reset);
  } else {
      // Nicely format the filename + function name + line
      s << color(style::dim) << "  File \"" << color(style::reset)
        << color(style::bold) << color(fg::magenta) << i.source_filename
        << color(fg::reset) << color(style::reset)
        << color(style::dim) << "\", line " << i.line_number
        << ", in " << i.function_name << color(style::reset);
      const std::string line_text = remove_leading_whitespace(
        read_line_from_file(i.source_filename, i.line_number));
      if (line_text != "") {
        s << "\n    " << line_text;
      }
  }
  s << "\n";
  return s.str();
}


/*
  Returns a std::string with the stacktrace corresponding to the
  list of addresses (of functions on the stack) in `d`.
*/
std::string stacktrace2str(const std::vector<StacktraceItem> &d, int skip)
{
  std::string full_stacktrace_str("Traceback (most recent call last):\n");

  // Loop over the stack
  for (int i=d.size()-1; i >= skip; i--) {
    full_stacktrace_str += addr2str(d[i]);
  }

  return full_stacktrace_str;
}


void loc_segfault_callback_print_stack(int /* sig_num */)
{
  std::cerr << get_stacktrace(3);
  std::cerr << "Segfault: Signal SIGSEGV (segmentation fault) received\n";
  exit(1);
}


void loc_abort_callback_print_stack(int /* sig_num */)
{
  std::cerr << get_stacktrace(3);
  std::cerr << "Abort: Signal SIGABRT (abort) received\n\n";
}

void print_stack_on_segfault()
{
  signal(SIGSEGV, loc_segfault_callback_print_stack);
  signal(SIGABRT, loc_abort_callback_print_stack);
}

std::string get_stacktrace(int skip)
{
  std::vector<StacktraceItem> d = get_stacktrace_addresses();
  get_local_addresses(d);
  get_local_info(d);
  return stacktrace2str(d, skip);
}


void show_stacktrace()
{
  std::cout << get_stacktrace(3);
}


std::vector<StacktraceItem> get_stacktrace_addresses()
{
  std::vector<StacktraceItem> d;
#ifdef HAVE_LFORTRAN_UNWIND
  _Unwind_Backtrace(unwind_callback, &d);
#endif
  return d;
}

void get_local_addresses(std::vector<StacktraceItem> &d)
{
  for (size_t i=0; i < d.size(); i++) {
    get_local_address(d[i]);
  }
}

void address_to_line_number(const std::vector<std::string> &filenames,
          const std::vector<uint64_t> &addresses,
          uintptr_t address,
          std::string &filename,
          int &line_number) {
    int n = addresses.size() / 3;
<<<<<<< HEAD
    // Bisection-Search 
    int start_ind =0, end_ind = n-1;

    int mid = (start_ind + end_ind)/2;

    while (start_ind <= end_ind) {

      if ( addresses[3*mid] > (address-8) ) {
        filename = filenames[addresses[3*mid+2]];
        line_number = addresses[3*mid + 1];
        return;
      }
      else{
        start_ind = mid+1;
      }
      mid = (start_ind + end_ind)/2;
    }
    filename = "";
    line_number = -1;
}
// address_to_line_number_l this is linear search
void address_to_line_number_l(const std::vector<std::string> &filenames,
          const std::vector<uint64_t> &addresses,
          uintptr_t address,
          std::string &filename,
          int &line_number) {
    int n = addresses.size() / 3;
    for (int i=0; i < n; i++) {
      uint64_t addr, line, fileid;
      addr = addresses[3*i+0];
      line = addresses[3*i+1];
      fileid = addresses[3*i+2];
      if (addr > (address-8)) {
        filename = filenames[fileid];
        line_number = line;
        return;
      }
    }

    filename = "";
    line_number = -1;
}



=======
    // Bisection-Search
    int start_ind = 0, end_ind = n-1;
    if (addresses[3*start_ind] > (address-8)) {
      line_number = addresses[3*start_ind+1];
      filename = filenames[addresses[3*start_ind+2]];
      return;
    }
    if (addresses[3*end_ind] < (address-8)) {
      line_number = -1;
      filename = "";
      return;
    }
    while (start_ind+1 < end_ind) {
      int mid = (start_ind + end_ind)/2;
      if (addresses[3*mid] > (address-8)) {
        end_ind = mid;
      } else {
        start_ind = mid;
      }
    }
    line_number = addresses[3*end_ind+1];
    filename = filenames[addresses[3*end_ind+2]];
}


>>>>>>> 466eccd5
void get_local_info_dwarfdump(std::vector<StacktraceItem> &d)
{
  std::vector<std::string> filenames;
  std::vector<uint64_t> addresses;
  {
    std::string filename = binary_executable_path + ".dSYM/lines.txt";
    std::ifstream in;
    in.open(filename);
    if (!in.is_open()) {
        return;
    }
    std::string s;
    std::getline(in, s);
    int n = std::stoi(s);
    for (int i=0; i < n; i++) {
      std::getline(in, s);
      filenames.push_back(s);
    }
    std::getline(in, s);
    n = std::stoi(s);

    filename = binary_executable_path + ".dSYM/lines.dat";
    std::ifstream in2;
    in2.open(filename, std::ios::binary);
    addresses.resize(3*n);
    in2.read((char*)&addresses[0], 3*n*sizeof(uint64_t));
  }
  for (size_t i=0; i < d.size(); i++) {
    address_to_line_number(filenames, addresses, d[i].local_pc,
      d[i].source_filename, d[i].line_number);
  }
}

void get_local_info(std::vector<StacktraceItem> &d)
{
#ifdef HAVE_LFORTRAN_DWARFDUMP
  get_local_info_dwarfdump(d);
#else
#  ifdef HAVE_LFORTRAN_BFD
  bfd_init();
#  endif
  for (size_t i=0; i < d.size(); i++) {
#  ifdef HAVE_LFORTRAN_BFD
    get_symbol_info_bfd(d[i].binary_filename, d[i].local_pc,
      d[i].source_filename, d[i].function_name, d[i].line_number);
#  endif
  }
#endif
}

} // namespace LFortran<|MERGE_RESOLUTION|>--- conflicted
+++ resolved
@@ -562,53 +562,6 @@
           std::string &filename,
           int &line_number) {
     int n = addresses.size() / 3;
-<<<<<<< HEAD
-    // Bisection-Search 
-    int start_ind =0, end_ind = n-1;
-
-    int mid = (start_ind + end_ind)/2;
-
-    while (start_ind <= end_ind) {
-
-      if ( addresses[3*mid] > (address-8) ) {
-        filename = filenames[addresses[3*mid+2]];
-        line_number = addresses[3*mid + 1];
-        return;
-      }
-      else{
-        start_ind = mid+1;
-      }
-      mid = (start_ind + end_ind)/2;
-    }
-    filename = "";
-    line_number = -1;
-}
-// address_to_line_number_l this is linear search
-void address_to_line_number_l(const std::vector<std::string> &filenames,
-          const std::vector<uint64_t> &addresses,
-          uintptr_t address,
-          std::string &filename,
-          int &line_number) {
-    int n = addresses.size() / 3;
-    for (int i=0; i < n; i++) {
-      uint64_t addr, line, fileid;
-      addr = addresses[3*i+0];
-      line = addresses[3*i+1];
-      fileid = addresses[3*i+2];
-      if (addr > (address-8)) {
-        filename = filenames[fileid];
-        line_number = line;
-        return;
-      }
-    }
-
-    filename = "";
-    line_number = -1;
-}
-
-
-
-=======
     // Bisection-Search
     int start_ind = 0, end_ind = n-1;
     if (addresses[3*start_ind] > (address-8)) {
@@ -634,7 +587,6 @@
 }
 
 
->>>>>>> 466eccd5
 void get_local_info_dwarfdump(std::vector<StacktraceItem> &d)
 {
   std::vector<std::string> filenames;
