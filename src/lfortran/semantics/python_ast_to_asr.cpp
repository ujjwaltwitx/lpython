--- conflicted
+++ resolved
@@ -5,11 +5,8 @@
 #include <string>
 #include <cmath>
 #include <vector>
-<<<<<<< HEAD
 #include <bitset>
-=======
 #include <complex>
->>>>>>> 48ae0927
 
 #include <lfortran/python_ast.h>
 #include <libasr/asr.h>
