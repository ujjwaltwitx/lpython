%require "3.0"
%define api.pure
%define api.value.type {LFortran::YYSTYPE}
%param {LFortran::Parser &p}
%locations
%glr-parser
<<<<<<< HEAD
%expect    620 // shift/reduce conflicts
%expect-rr 127 // reduce/reduce conflicts
=======
%expect    621 // shift/reduce conflicts
%expect-rr 102 // reduce/reduce conflicts
>>>>>>> 6d41228a

// Uncomment this to get verbose error messages
//%define parse.error verbose

/*
// Uncomment this to enable parser tracing. Then in the main code, set
// extern int yydebug;
// yydebug=1;
%define parse.trace
%printer { fprintf(yyo, "%s", $$.str().c_str()); } <string>
%printer { fprintf(yyo, "%d", $$); } <n>
%printer { std::cerr << "AST TYPE: " << $$->type; } <ast>
*/


%code requires // *.h
{
#include <lfortran/parser/parser.h>
}

%code // *.cpp
{

#include <lfortran/parser/parser.h>
#include <lfortran/parser/tokenizer.h>
#include <lfortran/parser/semantics.h>

int yylex(LFortran::YYSTYPE *yylval, YYLTYPE *yyloc, LFortran::Parser &p)
{
    return p.m_tokenizer.lex(p.m_a, *yylval, *yyloc);
} // ylex

void yyerror(YYLTYPE *yyloc, LFortran::Parser &p, const std::string &msg)
{
    LFortran::YYSTYPE yylval_;
    YYLTYPE yyloc_;
    p.m_tokenizer.cur = p.m_tokenizer.tok;
    int token = p.m_tokenizer.lex(p.m_a, yylval_, yyloc_);
    throw LFortran::ParserError(msg, *yyloc, token);
}

} // code


// -----------------------------------------------------------------------------
// List of tokens
// All tokens that we use (including "+" and such) are declared here first
// using the %token line. Each token will end up a member of the "enum
// yytokentype" in parser.tab.hh. Tokens can have a string equivalent (such as
// "+" for TK_PLUS) that is used later in the file to simplify reading it, but
// it is equivalent to TK_PLUS. Bison also allows so called "character token
// type" which are specified using single quotes (and that bypass the %token
// definitions), and those are not used here, and we test that the whole file
// does not contain any single quotes to ensure that.
//
// If this list is updated, update also token2text() in parser.cpp.

// Terminal tokens

%token END_OF_FILE 0
%token TK_NEWLINE
%token <string> TK_NAME
%token <string> TK_DEF_OP
%token <int_suffix> TK_INTEGER
%token <n> TK_LABEL
%token <string> TK_REAL
%token <string> TK_BOZ_CONSTANT

%token TK_PLUS "+"
%token TK_MINUS "-"
%token TK_STAR "*"
%token TK_SLASH "/"
%token TK_COLON ":"
%token TK_SEMICOLON ";"
%token TK_COMMA ","
%token TK_EQUAL "="
%token TK_LPAREN "("
%token TK_RPAREN ")"
%token TK_LBRACKET "["
%token TK_RBRACKET "]"
%token TK_RBRACKET_OLD "/)"
%token TK_PERCENT "%"
%token TK_VBAR "|"

%token <string> TK_STRING
%token <string> TK_COMMENT

%token TK_DBL_DOT ".."
%token TK_DBL_COLON "::"
%token TK_POW "**"
%token TK_CONCAT "//"
%token TK_ARROW "=>"

%token TK_EQ "=="
%token TK_NE "/="
%token TK_LT "<"
%token TK_LE "<="
%token TK_GT ">"
%token TK_GE ">="

%token TK_NOT ".not."
%token TK_AND ".and."
%token TK_OR ".or."
%token TK_EQV ".eqv."
%token TK_NEQV ".neqv."

%token TK_TRUE ".true."
%token TK_FALSE ".false."

%token <string> TK_FORMAT

// Terminal tokens: semi-reserved keywords

%token <string> KW_ABSTRACT
%token <string> KW_ALL
%token <string> KW_ALLOCATABLE
%token <string> KW_ALLOCATE
%token <string> KW_ASSIGN
%token <string> KW_ASSIGNMENT
%token <string> KW_ASSOCIATE
%token <string> KW_ASYNCHRONOUS
%token <string> KW_BACKSPACE
%token <string> KW_BIND
%token <string> KW_BLOCK
%token <string> KW_CALL
%token <string> KW_CASE
%token <string> KW_CHARACTER
%token <string> KW_CLASS
%token <string> KW_CLOSE
%token <string> KW_CODIMENSION
%token <string> KW_COMMON
%token <string> KW_COMPLEX
%token <string> KW_CONCURRENT
%token <string> KW_CONTAINS
%token <string> KW_CONTIGUOUS
%token <string> KW_CONTINUE
%token <string> KW_CRITICAL
%token <string> KW_CYCLE
%token <string> KW_DATA
%token <string> KW_DEALLOCATE
%token <string> KW_DEFAULT
%token <string> KW_DEFERRED
%token <string> KW_DIMENSION
%token <string> KW_DO
%token <string> KW_DOWHILE
%token <string> KW_DOUBLE
%token <string> KW_DOUBLE_PRECISION
%token <string> KW_ELEMENTAL
%token <string> KW_ELSE
%token <string> KW_ELSEIF
%token <string> KW_ELSEWHERE

%token <string> KW_END

%token <string> KW_END_PROGRAM
%token <string> KW_ENDPROGRAM

%token <string> KW_END_MODULE
%token <string> KW_ENDMODULE

%token <string> KW_END_SUBMODULE
%token <string> KW_ENDSUBMODULE

%token <string> KW_END_BLOCK
%token <string> KW_ENDBLOCK

%token <string> KW_END_BLOCK_DATA
%token <string> KW_ENDBLOCKDATA

%token <string> KW_END_SUBROUTINE
%token <string> KW_ENDSUBROUTINE

%token <string> KW_END_FUNCTION
%token <string> KW_ENDFUNCTION

%token <string> KW_END_PROCEDURE
%token <string> KW_ENDPROCEDURE

%token <string> KW_END_ENUM
%token <string> KW_ENDENUM

%token <string> KW_END_SELECT
%token <string> KW_ENDSELECT

%token <string> KW_END_IF
%token <string> KW_ENDIF

%token <string> KW_END_INTERFACE
%token <string> KW_ENDINTERFACE

%token <string> KW_END_TYPE
%token <string> KW_ENDTYPE

%token <string> KW_END_ASSOCIATE
%token <string> KW_ENDASSOCIATE

%token <string> KW_END_FORALL
%token <string> KW_ENDFORALL

%token <string> KW_END_DO
%token <string> KW_ENDDO

%token <string> KW_END_WHERE
%token <string> KW_ENDWHERE

%token <string> KW_END_CRITICAL
%token <string> KW_ENDCRITICAL

%token <string> KW_END_FILE
%token <string> KW_ENDFILE

%token <string> KW_ENTRY
%token <string> KW_ENUM
%token <string> KW_ENUMERATOR
%token <string> KW_EQUIVALENCE
%token <string> KW_ERRMSG
%token <string> KW_ERROR
%token <string> KW_EVENT
%token <string> KW_EXIT
%token <string> KW_EXTENDS
%token <string> KW_EXTERNAL
%token <string> KW_FILE
%token <string> KW_FINAL
%token <string> KW_FLUSH
%token <string> KW_FORALL
%token <string> KW_FORMATTED
%token <string> KW_FUNCTION
%token <string> KW_GENERIC
%token <string> KW_GO
%token <string> KW_GOTO
%token <string> KW_IF
%token <string> KW_IMPLICIT
%token <string> KW_IMPORT
%token <string> KW_IMPURE
%token <string> KW_IN
%token <string> KW_INCLUDE
%token <string> KW_INOUT
%token <string> KW_IN_OUT
%token <string> KW_INQUIRE
%token <string> KW_INTEGER
%token <string> KW_INTENT
%token <string> KW_INTERFACE
%token <string> KW_INTRINSIC
%token <string> KW_IS
%token <string> KW_KIND
%token <string> KW_LEN
%token <string> KW_LOCAL
%token <string> KW_LOCAL_INIT
%token <string> KW_LOGICAL
%token <string> KW_MODULE
%token <string> KW_MOLD
%token <string> KW_NAME
%token <string> KW_NAMELIST
%token <string> KW_NOPASS
%token <string> KW_NON_INTRINSIC
%token <string> KW_NON_OVERRIDABLE
%token <string> KW_NON_RECURSIVE
%token <string> KW_NONE
%token <string> KW_NULLIFY
%token <string> KW_ONLY
%token <string> KW_OPEN
%token <string> KW_OPERATOR
%token <string> KW_OPTIONAL
%token <string> KW_OUT
%token <string> KW_PARAMETER
%token <string> KW_PASS
%token <string> KW_POINTER
%token <string> KW_POST
%token <string> KW_PRECISION
%token <string> KW_PRINT
%token <string> KW_PRIVATE
%token <string> KW_PROCEDURE
%token <string> KW_PROGRAM
%token <string> KW_PROTECTED
%token <string> KW_PUBLIC
%token <string> KW_PURE
%token <string> KW_QUIET
%token <string> KW_RANK
%token <string> KW_READ
%token <string> KW_REAL
%token <string> KW_RECURSIVE
%token <string> KW_REDUCE
%token <string> KW_RESULT
%token <string> KW_RETURN
%token <string> KW_REWIND
%token <string> KW_SAVE
%token <string> KW_SELECT
%token <string> KW_SELECT_CASE
%token <string> KW_SELECT_RANK
%token <string> KW_SELECT_TYPE
%token <string> KW_SEQUENCE
%token <string> KW_SHARED
%token <string> KW_SOURCE
%token <string> KW_STAT
%token <string> KW_STOP
%token <string> KW_SUBMODULE
%token <string> KW_SUBROUTINE
%token <string> KW_SYNC
%token <string> KW_TARGET
%token <string> KW_TEAM
%token <string> KW_TEAM_NUMBER
%token <string> KW_THEN
%token <string> KW_TO
%token <string> KW_TYPE
%token <string> KW_UNFORMATTED
%token <string> KW_USE
%token <string> KW_VALUE
%token <string> KW_VOLATILE
%token <string> KW_WAIT
%token <string> KW_WHERE
%token <string> KW_WHILE
%token <string> KW_WRITE

// Nonterminal tokens

%type <ast> expr
%type <vec_ast> expr_list
%type <vec_ast> expr_list_opt
%type <ast> id
%type <vec_ast> id_list
%type <vec_ast> id_list_opt
%type <ast> script_unit
%type <ast> module
%type <ast> submodule
%type <ast> block_data
%type <ast> decl
%type <vec_ast> decl_star
%type <ast> interface_decl
%type <ast> interface_stmt
%type <ast> derived_type_decl
%type <ast> enum_decl
%type <ast> program
%type <ast> subroutine
%type <ast> procedure
%type <ast> sub_or_func
%type <vec_ast> sub_args
%type <ast> function
%type <ast> use_statement
%type <vec_ast> use_statement_star
%type <ast> use_symbol
%type <vec_ast> use_symbol_list
%type <ast> use_modifier
%type <vec_ast> use_modifiers
%type <vec_ast> use_modifier_list
%type <vec_ast> var_decl_star
%type <vec_var_sym> var_sym_decl_list
%type <ast> var_decl
%type <ast> decl_spec
%type <var_sym> var_sym_decl
%type <vec_dim> array_comp_decl_list
%type <vec_codim> coarray_comp_decl_list
%type <fnarg> fnarray_arg
%type <vec_fnarg> fnarray_arg_list_opt
%type <coarrayarg> coarray_arg
%type <vec_coarrayarg> coarray_arg_list
%type <dim> array_comp_decl
%type <codim> coarray_comp_decl
%type <ast> var_type
%type <ast> fn_mod
%type <vec_ast> fn_mod_plus
%type <vec_ast> var_modifiers
%type <vec_ast> enum_var_modifiers
%type <vec_ast> var_modifier_list
%type <ast> var_modifier
%type <ast> statement
%type <ast> statement1
%type <ast> single_line_statement
%type <ast> multi_line_statement
%type <ast> multi_line_statement0
%type <ast> assign_statement
%type <ast> assignment_statement
%type <ast> goto_statement
%type <ast> associate_statement
%type <ast> associate_block
%type <ast> block_statement
%type <ast> subroutine_call
%type <ast> allocate_statement
%type <ast> deallocate_statement
%type <ast> nullify_statement
%type <ast> print_statement
%type <ast> format
%type <ast> open_statement
%type <ast> flush_statement
%type <ast> close_statement
%type <ast> write_statement
%type <ast> read_statement
%type <ast> inquire_statement
%type <ast> rewind_statement
%type <ast> backspace_statement
%type <ast> endfile_statement
%type <ast> if_statement
%type <ast> if_statement_single
%type <ast> if_block
%type <ast> elseif_block
%type <ast> where_statement
%type <ast> where_statement_single
%type <ast> where_block
%type <ast> select_statement
%type <ast> select_type_statement
%type <vec_ast> select_type_body_statements
%type <ast> select_type_body_statement
%type <ast> select_rank_statement
%type <vec_ast> select_rank_case_stmts
%type <ast> select_rank_case_stmt
%type <vec_ast> case_statements
%type <ast> case_statement
%type <vec_ast> case_conditions
%type <ast> case_condition
%type <ast> while_statement
%type <ast> critical_statement
%type <ast> do_statement
%type <ast> forall_statement
%type <ast> forall_statement_single
%type <vec_ast> concurrent_locality_star
%type <ast> concurrent_locality
%type <reduce_op_type> reduce_op
%type <ast> exit_statement
%type <ast> return_statement
%type <ast> cycle_statement
%type <ast> continue_statement
%type <ast> stop_statement
%type <ast> error_stop_statement
%type <ast> event_post_statement
%type <ast> event_wait_statement
%type <ast> sync_all_statement
%type <vec_ast> event_wait_spec_list
%type <ast> event_wait_spec
%type <vec_ast> sync_stat_list
%type <vec_ast> event_post_stat_list
%type <ast> sync_stat
%type <ast> format_statement
%type <vec_ast> statements
%type <vec_ast> contains_block_opt
%type <vec_ast> sub_or_func_plus
%type <ast> result_opt
%type <ast> result
%type <string> inout
%type <vec_ast> concurrent_control_list
%type <ast> concurrent_control
%type <vec_var_sym> named_constant_def_list
%type <var_sym> named_constant_def
%type <vec_var_sym> common_block_list
%type <var_sym> common_block
%type <vec_ast> data_set_list
%type <ast> data_set
%type <vec_ast> data_object_list
%type <vec_ast> data_stmt_value_list
%type <ast> data_stmt_value
%type <ast> data_stmt_repeat
%type <ast> data_stmt_constant
%type <ast> data_object
%type <ast> integer_type
%type <vec_kind_arg> kind_arg_list
%type <kind_arg> kind_arg2
%type <vec_ast> interface_body
%type <ast> interface_item
%type <interface_op_type> operator_type
%type <ast> write_arg
%type <argstarkw> write_arg2
%type <vec_argstarkw> write_arg_list
%type <struct_member> struct_member
%type <vec_struct_member> struct_member_star
%type <ast> bind
%type <ast> bind_opt
%type <vec_ast> import_statement_star
%type <ast> import_statement
%type <ast> implicit_statement
%type <vec_ast> implicit_statement_star
%type <ast> implicit_none_spec
%type <vec_ast> implicit_none_spec_list
%type <ast> letter_spec
%type <vec_ast> letter_spec_list
%type <ast> procedure_decl
%type <vec_ast> access_spec_list
%type <ast> access_spec
%type <ast> proc_modifier
%type <vec_ast> procedure_list
%type <vec_ast> derived_type_contains_opt
%type <vec_ast> proc_modifiers
%type <vec_ast> proc_modifier_list
%type <equi> equivalence_set
%type <vec_equi> equivalence_set_list

// Precedence

%left TK_DEF_OP
%left ".eqv." ".neqv."
%left ".or."
%left ".and."
%precedence ".not."
%left "==" "/=" "<" "<=" ">" ">="
%left "//"
%left "-" "+"
%left "*" "/"
%precedence UMINUS
%right "**"

%start units

%%

// The order of rules does not matter in Bison (unlike in ANTLR). The
// precedence is specified not by the order but by %left and %right directives
// as well as with %dprec.

// ----------------------------------------------------------------------------
// Top level rules to be used for parsing.

// Higher %dprec means higher precedence

units
    : units script_unit  %dprec 9  { RESULT($2); }
    | script_unit        %dprec 10 { RESULT($1); }
    | sep
    ;

script_unit
    : module
    | submodule
    | block_data
    | program
    | subroutine
    | procedure
    | function
    | use_statement
    | implicit_statement
    | var_decl
    | statement          %dprec 7
    | expr sep           %dprec 8
    ;

// ----------------------------------------------------------------------------
// Module definitions
//
// * private/public blocks
// * interface blocks
//

module
    : KW_MODULE id sep use_statement_star implicit_statement_star
        decl_star contains_block_opt end_module sep {
            $$ = MODULE($2, $4, $5, $6, $7, @$); }
    ;

submodule
    : KW_SUBMODULE "(" id ")" id sep use_statement_star implicit_statement_star
        decl_star contains_block_opt end_submodule sep {
            $$ = SUBMODULE($3, $5, $7, $8, $9, $10, @$); }
    | KW_SUBMODULE "(" id ":" id ")" id sep use_statement_star
        implicit_statement_star decl_star
        contains_block_opt end_submodule sep {
            $$ = SUBMODULE1($3, $5, $7, $9, $10, $11, $12, @$); }
    ;

block_data
    : KW_BLOCK KW_DATA sep use_statement_star implicit_statement_star
        decl_star end_blockdata sep {
            $$ = BLOCKDATA($4, $5, $6, @$); }
    | KW_BLOCK KW_DATA id sep use_statement_star implicit_statement_star
        decl_star end_blockdata sep {
            $$ = BLOCKDATA1($3, $5, $6, $7, @$); }
    ;

interface_decl
    : interface_stmt sep interface_body endinterface sep {
            $$ = INTERFACE($1, $3, @$); }
    ;

interface_stmt
    : KW_INTERFACE { $$ = INTERFACE_HEADER(@$); }
    | KW_INTERFACE id { $$ = INTERFACE_HEADER_NAME($2, @$); }
    | KW_INTERFACE KW_ASSIGNMENT "(" "=" ")" {
        $$ = INTERFACE_HEADER_ASSIGNMENT(@$); }
    | KW_INTERFACE KW_OPERATOR "(" operator_type ")" {
        $$ = INTERFACE_HEADER_OPERATOR($4, @$); }
    | KW_INTERFACE KW_OPERATOR "(" "/)" {
        $$ = INTERFACE_HEADER_OPERATOR(OPERATOR(DIV, @$), @$); }
    | KW_INTERFACE KW_OPERATOR "(" TK_DEF_OP ")" {
        $$ = INTERFACE_HEADER_DEFOP($4, @$); }
    | KW_ABSTRACT KW_INTERFACE { $$ = ABSTRACT_INTERFACE_HEADER(@$); }
    ;

endinterface
    : endinterface0
    | endinterface0 id
    | endinterface0 KW_ASSIGNMENT "(" "=" ")"
    | endinterface0 KW_OPERATOR "(" operator_type ")"
    | endinterface0 KW_OPERATOR "(" "/)"
    | endinterface0 KW_OPERATOR "(" TK_DEF_OP ")"
    ;

endinterface0
    : KW_END_INTERFACE
    | KW_ENDINTERFACE
    ;


interface_body
    : interface_body interface_item { $$ = $1; LIST_ADD($$, $2); }
    | %empty { LIST_NEW($$); }
    ;

interface_item
    : fn_mod_plus KW_PROCEDURE id_list sep {
        $$ = INTERFACE_MODULE_PROC1($1, $3, @$); }
    | fn_mod_plus KW_PROCEDURE "::" id_list sep {
        $$ = INTERFACE_MODULE_PROC1($1, $4, @$); }
    | KW_PROCEDURE id_list sep {
        $$ = INTERFACE_MODULE_PROC($2, @$); }
    | KW_PROCEDURE "::" id_list sep {
        $$ = INTERFACE_MODULE_PROC($3, @$); }
    | subroutine {
        $$ = INTERFACE_PROC($1, @$); }
    | function {
        $$ = INTERFACE_PROC($1, @$); }
    ;

enum_decl
    : KW_ENUM enum_var_modifiers sep var_decl_star endenum sep {
        $$ = ENUM($2, $4, @$); }
    ;

endenum
    : KW_END_ENUM
    | KW_ENDENUM
    ;

enum_var_modifiers
    : %empty { LIST_NEW($$); }
    | var_modifier_list { $$ = $1; }
    ;

derived_type_decl
    : KW_TYPE var_modifiers id sep var_decl_star
        derived_type_contains_opt end_type sep {
        $$ = DERIVED_TYPE($2, $3, $5, $6, @$); }
    ;

end_type
    : KW_END_TYPE id_opt
    | KW_ENDTYPE id_opt
    ;

derived_type_contains_opt
    : KW_CONTAINS sep procedure_list { $$ = $3; }
    | %empty { LIST_NEW($$); }
    ;

procedure_list
    : procedure_list procedure_decl { $$ = $1; LIST_ADD($$, $2); }
    | procedure_decl { LIST_NEW($$); LIST_ADD($$, $1); }
    ;

procedure_decl
    : KW_PROCEDURE proc_modifiers use_symbol_list sep {
            $$ = DERIVED_TYPE_PROC($2, $3, @$); }
    | KW_PROCEDURE "(" id ")" proc_modifiers use_symbol_list sep {
            $$ = DERIVED_TYPE_PROC1($3, $5, $6, @$); }
    | KW_GENERIC access_spec_list KW_OPERATOR "(" operator_type ")" "=>" id_list sep {
            $$ = GENERIC_OPERATOR($2, $5, $8, @$); }
    | KW_GENERIC access_spec_list KW_OPERATOR "(" "/)" "=>" id_list sep {
            $$ = GENERIC_OPERATOR($2, OPERATOR(DIV, @$), $7, @$); }
    | KW_GENERIC access_spec_list KW_OPERATOR "(" TK_DEF_OP ")" "=>" id_list sep {
            $$ = GENERIC_DEFOP($2, $5, $8, @$); }
    | KW_GENERIC access_spec_list KW_ASSIGNMENT "(" "=" ")" "=>" id_list sep {
            $$ = GENERIC_ASSIGNMENT($2, $8, @$); }
    | KW_GENERIC access_spec_list id "=>" id_list sep {
            $$ = GENERIC_NAME($2, $3, $5, @$); }
    | KW_FINAL "::" id sep { $$ = FINAL_NAME($3, @$); }
    | KW_PRIVATE sep { $$ = PRIVATE(Private, @$); }
    ;

access_spec_list
    : "::" { LIST_NEW($$); }
    | access_spec "::" { LIST_NEW($$); LIST_ADD($$, $1); }
    ;

access_spec
    : "," KW_PRIVATE  { $$ = SIMPLE_ATTR(Private, @$); }
    | "," KW_PUBLIC { $$ = SIMPLE_ATTR(Public, @$); }
    ;

operator_type
    : "+"      { $$ = OPERATOR(PLUS, @$); }
    | "-"      { $$ = OPERATOR(MINUS, @$); }
    | "*"      { $$ = OPERATOR(STAR, @$); }
    | "/"      { $$ = OPERATOR(DIV, @$); }
    | "**"     { $$ = OPERATOR(POW, @$); }
    | "=="     { $$ = OPERATOR(EQ, @$); }
    | "/="     { $$ = OPERATOR(NOTEQ, @$); }
    | ">"      { $$ = OPERATOR(GT, @$); }
    | ">="     { $$ = OPERATOR(GTE, @$); }
    | "<"      { $$ = OPERATOR(LT, @$); }
    | "<="     { $$ = OPERATOR(LTE, @$); }
    | "//"     { $$ = OPERATOR(CONCAT, @$); }
    | ".not."  { $$ = OPERATOR(NOT, @$); }
    | ".and."  { $$ = OPERATOR(AND, @$); }
    | ".or."   { $$ = OPERATOR(OR, @$); }
    | ".eqv."  { $$ = OPERATOR(EQV, @$); }
    | ".neqv." { $$ = OPERATOR(NEQV, @$); }
    ;

proc_modifiers
    : %empty { LIST_NEW($$); }
    | "::" { LIST_NEW($$); }
    | proc_modifier_list "::" { $$ = $1; }
    ;

proc_modifier_list
    : proc_modifier_list "," proc_modifier { $$ = $1; LIST_ADD($$, $3); }
    | "," proc_modifier { LIST_NEW($$); LIST_ADD($$, $2); }
    ;

proc_modifier
    : KW_PRIVATE  { $$ = SIMPLE_ATTR(Private, @$); }
    | KW_PUBLIC { $$ = SIMPLE_ATTR(Public, @$); }
    | KW_PASS { $$ = PASS(nullptr, @$); }
    | KW_PASS "(" id ")" { $$ = PASS($3, @$); }
    | KW_NOPASS { $$ = SIMPLE_ATTR(NoPass, @$); }
    | KW_DEFERRED { $$ = SIMPLE_ATTR(Deferred, @$); }
    | KW_NON_OVERRIDABLE { $$ = SIMPLE_ATTR(NonDeferred, @$); }
    ;


// ----------------------------------------------------------------------------
// Subroutine/Procedure/functions/program definitions


program
    : KW_PROGRAM id sep use_statement_star implicit_statement_star decl_star statements
        contains_block_opt end_program sep {
            LLOC(@$, @10); $$ = PROGRAM($2, $4, $5, $6, $7, $8, @$); }
    ;

end_program
    : KW_END_PROGRAM id_opt
    | KW_ENDPROGRAM id_opt
    | KW_END
    ;

end_module
    : KW_END_MODULE id_opt
    | KW_ENDMODULE id_opt
    | KW_END
    ;

end_submodule
    : KW_END_SUBMODULE id_opt
    | KW_ENDSUBMODULE id_opt
    | KW_END
    ;

end_blockdata
    : KW_END_BLOCK_DATA id_opt
    | KW_ENDBLOCKDATA id_opt
    | KW_END
    ;

end_subroutine
    : KW_END_SUBROUTINE id_opt
    | KW_ENDSUBROUTINE id_opt
    | KW_END
    ;

end_procedure
    : KW_END_PROCEDURE id_opt
    | KW_ENDPROCEDURE id_opt
    | KW_END
    ;

end_function
    : KW_END_FUNCTION id_opt
    | KW_ENDFUNCTION id_opt
    | KW_END
    ;

end_associate
    : KW_END_ASSOCIATE
    | KW_ENDASSOCIATE
    ;

end_block
    : KW_END_BLOCK
    | KW_ENDBLOCK
    ;

end_select
    : KW_END_SELECT
    | KW_ENDSELECT
    ;

end_critical
    : KW_END_CRITICAL
    | KW_ENDCRITICAL
    ;

subroutine
    : KW_SUBROUTINE id sub_args bind_opt sep use_statement_star
    import_statement_star implicit_statement_star decl_star statements
        contains_block_opt
        end_subroutine sep {
            LLOC(@$, @13); $$ = SUBROUTINE($2, $3, $4, $6, $7, $8, $9, $10, $11, @$); }
    | fn_mod_plus KW_SUBROUTINE id sub_args bind_opt sep use_statement_star
    import_statement_star implicit_statement_star decl_star statements
        contains_block_opt
        end_subroutine sep {
            LLOC(@$, @14); $$ = SUBROUTINE1($1, $3, $4, $5, $7, $8, $9, $10, $11, $12, @$); }
    ;

procedure
    : fn_mod_plus KW_PROCEDURE id sub_args sep use_statement_star
    import_statement_star implicit_statement_star decl_star statements
        contains_block_opt
        end_procedure sep {
            LLOC(@$, @13); $$ = PROCEDURE($1, $3, $4, $6, $7, $8, $9, $10, $11, @$); }
    ;

function
    : KW_FUNCTION id "(" id_list_opt ")"
        sep use_statement_star import_statement_star implicit_statement_star decl_star statements
        contains_block_opt
        end_function sep {
            LLOC(@$, @13); $$ = FUNCTION0($2, $4, nullptr, nullptr, $7, $8, $9, $10, $11, $12, @$); }
    | KW_FUNCTION id "(" id_list_opt ")"
        bind
        result_opt
        sep use_statement_star import_statement_star implicit_statement_star decl_star statements
        contains_block_opt
        end_function sep {
            LLOC(@$, @15); $$ = FUNCTION0($2, $4, $7, $6, $9, $10, $11, $12, $13, $14, @$); }
    | KW_FUNCTION id "(" id_list_opt ")"
        result
        bind_opt
        sep use_statement_star import_statement_star implicit_statement_star decl_star statements
        contains_block_opt
        end_function sep {
            LLOC(@$, @15); $$ = FUNCTION0($2, $4, $6, $7, $9, $10, $11, $12, $13, $14, @$); }
    | fn_mod_plus KW_FUNCTION id "(" id_list_opt ")"
        sep use_statement_star import_statement_star implicit_statement_star decl_star statements
        contains_block_opt
        end_function sep {
            LLOC(@$, @14); $$ = FUNCTION($1, $3, $5, nullptr, nullptr, $8, $9, $10, $11, $12, $13, @$); }
    | fn_mod_plus KW_FUNCTION id "(" id_list_opt ")"
        bind
        result_opt
        sep use_statement_star import_statement_star implicit_statement_star decl_star statements
        contains_block_opt
        end_function sep {
            LLOC(@$, @16); $$ = FUNCTION($1, $3, $5, $8, $7, $10, $11, $12, $13, $14, $15, @$); }
    | fn_mod_plus KW_FUNCTION id "(" id_list_opt ")"
        result
        bind_opt
        sep use_statement_star import_statement_star implicit_statement_star decl_star statements
        contains_block_opt
        end_function sep {
            LLOC(@$, @16); $$ = FUNCTION($1, $3, $5, $7, $8, $10, $11, $12, $13, $14, $15, @$); }
    ;

fn_mod_plus
    : fn_mod_plus fn_mod { $$ = $1; LIST_ADD($$, $2); }
    | fn_mod { LIST_NEW($$); LIST_ADD($$, $1); }
    ;

fn_mod
    : var_type { $$ = $1; }
    | KW_ELEMENTAL { $$ = SIMPLE_ATTR(Elemental, @$); }
    | KW_IMPURE { $$ = SIMPLE_ATTR(Impure, @$); }
    | KW_MODULE { $$ = SIMPLE_ATTR(Module, @$); }
    | KW_PURE { $$ = SIMPLE_ATTR(Pure, @$); }
    | KW_RECURSIVE {  $$ = SIMPLE_ATTR(Recursive, @$); }
    ;

decl_star
    : decl_star decl { $$ = $1; LIST_ADD($$, $2); }
    | %empty { LIST_NEW($$); }

decl
    : var_decl
    | interface_decl
    | derived_type_decl
    | enum_decl
    ;

contains_block_opt
    : KW_CONTAINS sep sub_or_func_plus { $$ = $3; }
    | KW_CONTAINS sep { LIST_NEW($$); }
    | %empty { LIST_NEW($$); }
    ;

sub_or_func_plus
    : sub_or_func_plus sub_or_func { LIST_ADD($$, $2); }
    | sub_or_func { LIST_NEW($$); LIST_ADD($$, $1); }
    ;

sub_or_func
    : subroutine
    | function
    | procedure
    ;

sub_args
    : "(" id_list_opt ")" { $$ = $2; }
    | %empty { LIST_NEW($$); }
    ;

bind_opt
    : bind { $$ = $1; }
    | %empty { $$ = nullptr; }
    ;

bind
    : KW_BIND "(" write_arg_list ")" { $$ = BIND2($3, @$); }
    ;

result_opt
    : result { $$ = $1; }
    | %empty { $$ = nullptr; }
    ;

result
    : KW_RESULT "(" id ")" { $$ = $3; }
    ;

implicit_statement_star
    : implicit_statement_star implicit_statement { $$ = $1; LIST_ADD($$, $2); }
    | %empty { LIST_NEW($$); }
    ;

implicit_statement
    : KW_IMPLICIT KW_NONE sep { $$ = IMPLICIT_NONE(@$); }
    | KW_IMPLICIT KW_NONE "(" implicit_none_spec_list ")" sep {
            $$ = IMPLICIT_NONE2($4, @$); }
    | KW_IMPLICIT KW_INTEGER "(" letter_spec_list ")" sep {
            $$ = IMPLICIT(ATTR_TYPE(Integer, @$), $4, @$); }
    | KW_IMPLICIT KW_INTEGER "*" TK_INTEGER "(" letter_spec_list ")" sep {
            $$ = IMPLICIT(ATTR_TYPE_INT(Integer, $4, @$), $6, @$); }
    | KW_IMPLICIT KW_INTEGER "(" TK_INTEGER ")" "(" letter_spec_list ")" sep {
            $$ = IMPLICIT(ATTR_TYPE_INT(Integer, $4, @$), $7, @$); }
    | KW_IMPLICIT KW_INTEGER "(" letter_spec_list ")"
        "(" letter_spec_list ")" sep {
            $$ = IMPLICIT1(ATTR_TYPE(Integer, @$), $4, $7, @$); }
    | KW_IMPLICIT KW_CHARACTER "(" letter_spec_list ")" sep {
            $$ = IMPLICIT(ATTR_TYPE(Character, @$), $4, @$); }
    | KW_IMPLICIT KW_CHARACTER "*" TK_INTEGER "(" letter_spec_list ")" sep {
            $$ = IMPLICIT(ATTR_TYPE_INT(Character, $4, @$), $6, @$); }
    | KW_IMPLICIT KW_CHARACTER "(" TK_INTEGER ")" "(" letter_spec_list ")" sep {
        $$ = IMPLICIT(ATTR_TYPE_INT(Character, $4, @$), $7, @$); }
    | KW_IMPLICIT KW_CHARACTER "(" letter_spec_list ")"
        "(" letter_spec_list ")" sep {
            $$ = IMPLICIT1(ATTR_TYPE(Character, @$), $4, $7, @$); }
    | KW_IMPLICIT KW_REAL "(" letter_spec_list ")" sep {
            $$ = IMPLICIT(ATTR_TYPE(Real, @$), $4, @$); }
    | KW_IMPLICIT KW_REAL "*" TK_INTEGER "(" letter_spec_list ")" sep {
            $$ = IMPLICIT(ATTR_TYPE_INT(Real, $4, @$), $6, @$); }
    | KW_IMPLICIT KW_REAL "(" TK_INTEGER ")" "(" letter_spec_list ")" sep {
            $$ = IMPLICIT(ATTR_TYPE_INT(Real, $4, @$), $7, @$); }
    | KW_IMPLICIT KW_REAL "(" letter_spec_list ")"
        "(" letter_spec_list ")" sep {
            $$ = IMPLICIT1(ATTR_TYPE(Real, @$), $4, $7, @$); }
    | KW_IMPLICIT KW_COMPLEX "(" letter_spec_list ")" sep {
            $$ = IMPLICIT(ATTR_TYPE(Complex, @$), $4, @$); }
    | KW_IMPLICIT KW_COMPLEX "*" TK_INTEGER "(" letter_spec_list ")" sep {
            $$ = IMPLICIT(ATTR_TYPE_INT(Complex, $4, @$), $6, @$); }
    | KW_IMPLICIT KW_COMPLEX "(" TK_INTEGER ")" "(" letter_spec_list ")" sep {
            $$ = IMPLICIT(ATTR_TYPE_INT(Complex, $4, @$), $7, @$); }
    | KW_IMPLICIT KW_COMPLEX "(" letter_spec_list ")"
        "(" letter_spec_list ")" sep {
            $$ = IMPLICIT1(ATTR_TYPE(Complex, @$), $4, $7, @$); }
    | KW_IMPLICIT KW_LOGICAL "(" letter_spec_list ")" sep {
            $$ = IMPLICIT(ATTR_TYPE(Logical, @$), $4, @$); }
    | KW_IMPLICIT KW_LOGICAL "*" TK_INTEGER "(" letter_spec_list ")" sep {
            $$ = IMPLICIT(ATTR_TYPE_INT(Logical, $4, @$), $6, @$); }
    | KW_IMPLICIT KW_LOGICAL "(" TK_INTEGER ")" "(" letter_spec_list ")" sep {
            $$ = IMPLICIT(ATTR_TYPE_INT(Logical, $4, @$), $7, @$); }
    | KW_IMPLICIT KW_LOGICAL "(" letter_spec_list ")"
        "(" letter_spec_list ")" sep {
            $$ = IMPLICIT1(ATTR_TYPE(Logical, @$), $4, $7, @$); }
    | KW_IMPLICIT KW_DOUBLE KW_PRECISION "(" letter_spec_list ")" sep {
            $$ = IMPLICIT(ATTR_TYPE(DoublePrecision, @$), $5, @$); }
    | KW_IMPLICIT KW_TYPE "(" id ")" "(" letter_spec_list ")" sep {
            $$ = IMPLICIT(ATTR_TYPE_NAME(Type, $4, @$), $7, @$); }
    | KW_IMPLICIT KW_PROCEDURE "(" id ")" "(" letter_spec_list ")" sep {
            $$ = IMPLICIT(ATTR_TYPE_NAME(Procedure, $4, @$), $7, @$); }
    | KW_IMPLICIT KW_CLASS "(" id ")" "(" letter_spec_list ")" sep {
            $$ = IMPLICIT(ATTR_TYPE_NAME(Class, $4, @$), $7, @$); }
    ;

implicit_none_spec_list
    : implicit_none_spec_list "," implicit_none_spec { $$ = $1; LIST_ADD($$, $3); }
    | implicit_none_spec { LIST_NEW($$); LIST_ADD($$, $1); }
    ;

implicit_none_spec
    : KW_EXTERNAL { $$ = IMPLICIT_NONE_EXTERNAL(@$); }
    | KW_TYPE { $$ = IMPLICIT_NONE_TYPE(@$); }
    ;

letter_spec_list
    : letter_spec_list "," letter_spec { $$ = $1; LIST_ADD($$, $3); }
    | letter_spec { LIST_NEW($$); LIST_ADD($$, $1); }
    ;

letter_spec
    : id           { $$ = LETTER_SPEC1($1, @$); }
    | id "-" id    { $$ = LETTER_SPEC2($1, $3, @$); }
    ;

use_statement_star
    : use_statement_star use_statement { $$ = $1; LIST_ADD($$, $2); }
    | %empty { LIST_NEW($$); }
    ;

use_statement
    : KW_USE use_modifiers id sep { $$ = USE1($2, $3, @$); }
    | KW_USE use_modifiers id "," KW_ONLY ":" use_symbol_list sep {
            $$ = USE2($2, $3, $7, @$); }
    | KW_USE use_modifiers id "," KW_ONLY ":" sep {
            $$ = USE3($2, $3, @$); }
    | KW_USE use_modifiers id "," use_symbol_list sep {
            $$ = USE4($2, $3, $5, @$); }
    ;

import_statement_star
    : import_statement_star import_statement { $$ = $1; LIST_ADD($$, $2); }
    | %empty { LIST_NEW($$); }
    ;

import_statement
    : KW_IMPORT sep { $$ = IMPORT0(Default, @$); }
    | KW_IMPORT id_list sep { $$ = IMPORT1($2, Default, @$); }
    | KW_IMPORT "::" id_list sep { $$ = IMPORT1($3, Default, @$); }
    | KW_IMPORT "," KW_ONLY ":" id_list sep { $$ = IMPORT1($5, Only, @$); }
    | KW_IMPORT "," KW_NONE sep { $$ = IMPORT0(None, @$); }
    | KW_IMPORT "," KW_ALL sep { $$ = IMPORT0(All, @$); }
    ;

use_symbol_list
    : use_symbol_list "," use_symbol { $$ = $1; LIST_ADD($$, $3); }
    | use_symbol { LIST_NEW($$); LIST_ADD($$, $1); }
    ;

use_symbol
    : id          { $$ = USE_SYMBOL1($1, @$); }
    | id "=>" id  { $$ = USE_SYMBOL2($1, $3, @$); }
    | KW_ASSIGNMENT "(" "=" ")"  { $$ = USE_ASSIGNMENT(@$); }
    | KW_OPERATOR "(" operator_type ")"  { $$ = INTRINSIC_OPERATOR($3, @$); }
    | KW_OPERATOR "(" "/)"  { $$ = INTRINSIC_OPERATOR(OPERATOR(DIV, @$), @$); }
    | KW_OPERATOR "(" TK_DEF_OP ")"  { $$ = DEFINED_OPERATOR($3, @$); }
    | KW_OPERATOR "(" TK_DEF_OP ")" "=>" KW_OPERATOR "(" TK_DEF_OP ")" {
        $$ = RENAME_OPERATOR($3, $8, @$); }
    ;

use_modifiers
    : %empty { LIST_NEW($$); }
    | "::" { LIST_NEW($$); }
    | use_modifier_list "::" { $$ = $1; }
    ;

use_modifier_list
    : use_modifier_list "," use_modifier { $$=$1; LIST_ADD($$, $3); }
    | "," use_modifier { LIST_NEW($$); LIST_ADD($$, $2); }
    ;

use_modifier
    : KW_INTRINSIC { $$ = SIMPLE_ATTR(Intrinsic, @$); }
    | KW_NON_INTRINSIC { $$ = SIMPLE_ATTR(Non_Intrinsic, @$); }
    ;

// var_decl*
var_decl_star
    : var_decl_star var_decl { $$ = $1; LIST_ADD($$, $2); }
    | %empty { LIST_NEW($$); }
    ;

var_decl
    : var_type var_modifiers var_sym_decl_list sep {
            $$ = VAR_DECL1($1, $2, $3, @$); }
    | var_modifier sep {
            $$ = VAR_DECL2($1, @$); }
    | var_modifier var_sym_decl_list sep {
            $$ = VAR_DECL3($1, $2, @$); }
    | var_modifier "::" var_sym_decl_list sep {
            $$ = VAR_DECL3($1, $3, @$); }
    | KW_PARAMETER "(" named_constant_def_list ")" sep {
            $$ = VAR_DECL_PARAMETER($3, @$); }
    | KW_NAMELIST "/" id "/" id_list sep {
            $$ = VAR_DECL_NAMELIST($3, $5, @$); }
    | KW_COMMON common_block_list sep {
            $$ = VAR_DECL_COMMON($2, @$); }
    | KW_DATA data_set_list sep {
            $$ = VAR_DECL_DATA($2, @$); }
    | KW_EQUIVALENCE equivalence_set_list sep {
        $$ = VAR_DECL_EQUIVALENCE($2, @$); }
    ;

equivalence_set_list
    : equivalence_set_list "," equivalence_set { $$ = $1; PLIST_ADD($$, $3); }
    | equivalence_set { LIST_NEW($$); PLIST_ADD($$, $1); }
    ;

equivalence_set
    : "(" expr_list ")" { $$ = EQUIVALENCE_SET($2, @$); }
    ;

named_constant_def_list
    : named_constant_def_list "," named_constant_def {
            $$ = $1; PLIST_ADD($$, $3); }
    | named_constant_def { LIST_NEW($$); PLIST_ADD($$, $1); }
    ;

named_constant_def
    : id "=" expr { $$ = VAR_SYM_DIM_INIT($1, nullptr, 0, $3, Equal, @$); }
    ;

common_block_list
    : common_block_list "," common_block { $$ = $1; PLIST_ADD($$, $3); }
    | common_block { LIST_NEW($$); PLIST_ADD($$, $1); }
    ;

common_block
    : "/" id "/" expr {  $$ = VAR_SYM_DIM_INIT($2, nullptr, 0, $4, Equal, @$); }
    | expr { $$ = VAR_SYM_DIM_EXPR($1, None, @$); }
    ;

data_set_list
    : data_set_list "," data_set { $$ = $1; LIST_ADD($$, $3); }
    | data_set { LIST_NEW($$); LIST_ADD($$, $1); }
    ;

data_set
    : data_object_list "/" data_stmt_value_list "/" { $$ = DATA($1, $3, @$); }
    ;

data_object_list
    : data_object_list "," data_object { $$ = $1; LIST_ADD($$, $3); }
    | data_object { LIST_NEW($$); LIST_ADD($$, $1); }
    ;

data_object
    : id { $$ = $1; }
    | struct_member_star id { NAME1($$, $2, $1, @$); }
    | id "(" fnarray_arg_list_opt ")" { $$ = FUNCCALLORARRAY($1, $3, @$); }
    | "(" data_object "," integer_type id "=" expr "," expr ")" {
            $$ = DATA_IMPLIED_DO1($2, $4, $5, $7, $9, @$); }
    | "(" data_object "," integer_type id "=" expr "," expr "," expr ")" {
            $$ = DATA_IMPLIED_DO2($2, $4, $5, $7, $9, $11, @$); }
    ;

data_stmt_value_list
    : data_stmt_value_list "," data_stmt_value { $$ = $1; LIST_ADD($$, $3); }
    | data_stmt_value { LIST_NEW($$); LIST_ADD($$, $1); }
    ;

data_stmt_value
    : data_stmt_repeat "*" data_stmt_constant
    | data_stmt_constant
    ;

data_stmt_repeat
    : id { $$ = $1; }
    | TK_INTEGER { $$ = INTEGER($1, @$); }
    | TK_REAL { $$ = REAL($1, @$); }
    | TK_STRING { $$ = STRING($1, @$); }
    | TK_BOZ_CONSTANT { $$ = BOZ($1, @$); }
    | ".true."  { $$ = TRUE(@$); }
    | ".false." { $$ = FALSE(@$); }
    ;

data_stmt_constant
    : id { $$ = $1; }
    | TK_INTEGER { $$ = INTEGER($1, @$); }
    | TK_REAL { $$ = REAL($1, @$); }
    | TK_STRING { $$ = STRING($1, @$); }
    | TK_BOZ_CONSTANT { $$ = BOZ($1, @$); }
    | ".true."  { $$ = TRUE(@$); }
    | ".false." { $$ = FALSE(@$); }
    | "-" expr %prec UMINUS { $$ = UNARY_MINUS($2, @$); }
    ;

integer_type
    : KW_INTEGER "(" kind_arg_list ")" "::" {
            $$ = ATTR_TYPE_KIND(Integer, $3, @$); }
    | %empty { $$ = nullptr; }
    ;

kind_arg_list
    : kind_arg_list "," kind_arg2 { $$ = $1; LIST_ADD($$, *$3); }
    | kind_arg2 { LIST_NEW($$); LIST_ADD($$, *$1); }
    ;

kind_arg2
    : expr { $$ = KIND_ARG1($1, @$); }
    | "*" { $$ = KIND_ARG1S(@$); }
    | ":" { $$ = KIND_ARG1C(@$); }
    | id "=" expr { $$ = KIND_ARG2($1, $3, @$); }
    | id "=" "*" { $$ = KIND_ARG2S($1, @$); }
    | id "=" ":" { $$ = KIND_ARG2C($1, @$); }
    ;

var_modifiers
    : %empty { LIST_NEW($$); }
    | "::" { LIST_NEW($$); }
    | var_modifier_list "::" { $$ = $1; }
    ;

var_modifier_list
    : var_modifier_list "," var_modifier { $$=$1; LIST_ADD($$, $3); }
    | "," var_modifier { LIST_NEW($$); LIST_ADD($$, $2); }
    ;

var_modifier
    : KW_PARAMETER { $$ = SIMPLE_ATTR(Parameter, @$); }
    | KW_DIMENSION "(" array_comp_decl_list ")" { $$ = DIMENSION($3, @$); }
    | KW_DIMENSION { $$ = DIMENSION0(@$); }
    | KW_CODIMENSION "[" coarray_comp_decl_list "]" { $$ = CODIMENSION($3, @$); }
    | KW_ALLOCATABLE { $$ = SIMPLE_ATTR(Allocatable, @$); }
    | KW_ASYNCHRONOUS { $$ = SIMPLE_ATTR(Asynchronous, @$); }
    | KW_POINTER { $$ = SIMPLE_ATTR(Pointer, @$); }
    | KW_TARGET { $$ = SIMPLE_ATTR(Target, @$); }
    | KW_OPTIONAL { $$ = SIMPLE_ATTR(Optional, @$); }
    | KW_PROTECTED { $$ = SIMPLE_ATTR(Protected, @$); }
    | KW_SAVE { $$ = SIMPLE_ATTR(Save, @$); }
    | KW_SEQUENCE { $$ = SIMPLE_ATTR(Sequence, @$); }
    | KW_CONTIGUOUS { $$ = SIMPLE_ATTR(Contiguous, @$); }
    | KW_NOPASS { $$ = SIMPLE_ATTR(NoPass, @$); }
    | KW_PRIVATE { $$ = SIMPLE_ATTR(Private, @$); }
    | KW_PUBLIC { $$ = SIMPLE_ATTR(Public, @$); }
    | KW_ABSTRACT { $$ = SIMPLE_ATTR(Abstract, @$); }
    | KW_ENUMERATOR { $$ = SIMPLE_ATTR(Enumerator, @$); }
    | KW_EXTERNAL { $$ = SIMPLE_ATTR(External, @$); }
    | KW_INTENT "(" KW_IN ")" { $$ = INTENT(In, @$); }
    | KW_INTENT "(" KW_OUT ")" { $$ = INTENT(Out, @$); }
    | KW_INTENT "(" inout ")" { $$ = INTENT(InOut, @$); }
    | KW_INTRINSIC { $$ = SIMPLE_ATTR(Intrinsic, @$); }
    | KW_VALUE { $$ = SIMPLE_ATTR(Value, @$); }
    | KW_VOLATILE { $$ = SIMPLE_ATTR(Volatile, @$); }
    | KW_EXTENDS "(" id ")" { $$ = EXTENDS($3, @$); }
    | KW_BIND "(" id ")" { $$ = BIND($3, @$); }
    ;


var_type
    : KW_INTEGER { $$ = ATTR_TYPE(Integer, @$); }
    | KW_INTEGER "(" kind_arg_list ")" { $$ = ATTR_TYPE_KIND(Integer, $3, @$); }
    | KW_INTEGER "*" TK_INTEGER { $$ = ATTR_TYPE_INT(Integer, $3, @$); }
    | KW_CHARACTER { $$ = ATTR_TYPE(Character, @$); }
    | KW_CHARACTER "(" kind_arg_list ")" { $$ = ATTR_TYPE_KIND(Character, $3, @$); }
    | KW_CHARACTER "*" TK_INTEGER { $$ = ATTR_TYPE_INT(Character, $3, @$); }
    | KW_CHARACTER "*" "(" "*" ")" {
            $$ = ATTR_TYPE_STAR(Character, DoubleAsterisk, @$); }
    | KW_REAL { $$ = ATTR_TYPE(Real, @$); }
    | KW_REAL "(" kind_arg_list ")" { $$ = ATTR_TYPE_KIND(Real, $3, @$); }
    | KW_REAL "*" TK_INTEGER { $$ = ATTR_TYPE_INT(Real, $3, @$); }
    | KW_COMPLEX { $$ = ATTR_TYPE(Complex, @$); }
    | KW_COMPLEX "(" kind_arg_list ")" { $$ = ATTR_TYPE_KIND(Complex, $3, @$); }
    | KW_COMPLEX "*" TK_INTEGER { $$ = ATTR_TYPE_INT(Complex, $3, @$); }
    | KW_LOGICAL { $$ = ATTR_TYPE(Logical, @$); }
    | KW_LOGICAL "(" kind_arg_list ")" { $$ = ATTR_TYPE_KIND(Logical, $3, @$); }
    | KW_LOGICAL "*" TK_INTEGER { $$ = ATTR_TYPE_INT(Logical, $3, @$); }
    | KW_DOUBLE KW_PRECISION { $$ = ATTR_TYPE(DoublePrecision, @$); }
    | KW_DOUBLE_PRECISION { $$ = ATTR_TYPE(DoublePrecision, @$); }
    | KW_TYPE "(" id ")" { $$ = ATTR_TYPE_NAME(Type, $3, @$); }
    | KW_TYPE "(" "*" ")" { $$ = ATTR_TYPE_STAR(Type, Asterisk, @$); }
    | KW_PROCEDURE "(" id ")" { $$ = ATTR_TYPE_NAME(Procedure, $3, @$); }
    | KW_CLASS "(" id ")" { $$ = ATTR_TYPE_NAME(Class, $3, @$); }
    | KW_CLASS "(" "*" ")" { $$ = ATTR_TYPE_STAR(Class, Asterisk, @$); }
    ;

var_sym_decl_list
    : var_sym_decl_list "," var_sym_decl { $$=$1; PLIST_ADD($$, $3); }
    | var_sym_decl { LIST_NEW($$); PLIST_ADD($$, $1); }
    ;

var_sym_decl
    : id { $$ = VAR_SYM_NAME($1, None, @$); }
    | "/" id "/" { $$ = VAR_SYM_NAME($2, Slash, @$); }
    | id "=" expr { $$ = VAR_SYM_DIM_INIT($1, nullptr, 0, $3, Equal, @$); }
    | id "=>" expr { $$ = VAR_SYM_DIM_INIT($1, nullptr, 0, $3, Arrow, @$); }
    | id "*" expr { $$ = VAR_SYM_DIM_INIT($1, nullptr, 0, $3, Asterisk, @$); }
    | id "*" "(" "*" ")" { $$ = VAR_SYM_NAME($1, DoubleAsterisk, @$); }
    | id "(" array_comp_decl_list ")" %dprec 1 { $$ = VAR_SYM_DIM($1, $3.p, $3.n, None, @$); }
    | id "(" array_comp_decl_list ")" "=" expr {
            $$ = VAR_SYM_DIM_INIT($1, $3.p, $3.n, $6, Equal, @$); }
    | id "(" array_comp_decl_list ")" "=>" expr {
            $$ = VAR_SYM_DIM_INIT($1, $3.p, $3.n, $6, Arrow, @$); }
    | id "[" coarray_comp_decl_list "]" {
            $$ = VAR_SYM_CODIM($1, $3.p, $3.n, None, @$); }
    | id "(" array_comp_decl_list ")" "[" coarray_comp_decl_list "]" {
            $$ = VAR_SYM_DIM_CODIM($1, $3.p, $3.n, $6.p, $6.n, None, @$); }
    | decl_spec %dprec 2 { $$ = VAR_SYM_SPEC($1, None, @$); }
    ;

decl_spec
    : KW_OPERATOR "(" operator_type ")" { $$ = DECL_OP($3, @$); }
    | KW_OPERATOR "(" "/)" { $$ = DECL_OP(OPERATOR(DIV, @$), @$); }
    | KW_OPERATOR "(" TK_DEF_OP ")" { $$ = DECL_DEFOP($3, @$); }
    | KW_ASSIGNMENT "(" "=" ")" { $$ = DECL_ASSIGNMENT(@$); }
    ;

array_comp_decl_list
    : array_comp_decl_list "," array_comp_decl { $$ = $1; PLIST_ADD($$, $3); }
    | array_comp_decl { LIST_NEW($$); PLIST_ADD($$, $1); }
    ;

array_comp_decl
    : expr           { $$ = ARRAY_COMP_DECL1d($1, @$); }
    | expr ":" expr  { $$ = ARRAY_COMP_DECL2d($1, $3, @$); }
    | expr ":"       { $$ = ARRAY_COMP_DECL3d($1, @$); }
    | ":" expr       { $$ = ARRAY_COMP_DECL4d($2, @$); }
    | ":"            { $$ = ARRAY_COMP_DECL5d(@$); }
    | "*"            { $$ = ARRAY_COMP_DECL6d(@$); }
    | expr ":" "*"   { $$ = ARRAY_COMP_DECL7d($1, @$); }
    | TK_DBL_DOT     { $$ = ARRAY_COMP_DECL8d(@$); }
    ;

coarray_comp_decl_list
    : coarray_comp_decl_list "," coarray_comp_decl { $$ = $1; PLIST_ADD($$, $3); }
    | coarray_comp_decl { LIST_NEW($$); PLIST_ADD($$, $1); }
    ;

coarray_comp_decl
    : expr           { $$ = COARRAY_COMP_DECL1d($1, @$); }
    | expr ":" expr  { $$ = COARRAY_COMP_DECL2d($1, $3, @$); }
    | expr ":"       { $$ = COARRAY_COMP_DECL3d($1, @$); }
    | ":" expr       { $$ = COARRAY_COMP_DECL4d($2, @$); }
    | ":"            { $$ = COARRAY_COMP_DECL5d(@$); }
    | "*"            { $$ = COARRAY_COMP_DECL6d(@$); }
    | expr ":" "*"   { $$ = COARRAY_COMP_DECL7d($1, @$); }
    ;


// -----------------------------------------------------------------------------
// Control flow

statements
    : statements statement { $$ = $1; LIST_ADD($$, $2); }
    | %empty { LIST_NEW($$); }
    ;

sep
    : sep sep_one
    | sep_one
    ;

sep_one
    : TK_NEWLINE
    | TK_COMMENT
    | ";"
    ;

statement
    : statement1 sep { $$ = $1; }
    | TK_LABEL statement1 sep { $$ = $2; LABEL($$, $1); }
    ;

statement1
    : single_line_statement
    | multi_line_statement
    ;

single_line_statement
    : allocate_statement
    | assign_statement
    | assignment_statement
    | associate_statement
    | close_statement
    | continue_statement
    | cycle_statement
    | deallocate_statement
    | error_stop_statement
    | event_post_statement
    | event_wait_statement
    | exit_statement
    | flush_statement
    | forall_statement_single
    | format_statement
    | goto_statement
    | if_statement_single
    | inquire_statement
    | nullify_statement
    | open_statement
    | print_statement
    | read_statement
    | return_statement
    | rewind_statement
    | backspace_statement
    | endfile_statement
    | stop_statement
    | subroutine_call
    | sync_all_statement
    | where_statement_single
    | write_statement
    ;

multi_line_statement
    : multi_line_statement0 { $$ = $1; }
    | id ":" multi_line_statement0 id { $$ = STMT_NAME($1, $4, $3); }
    ;

multi_line_statement0
    : associate_block
    | block_statement
    | critical_statement
    | do_statement
    | forall_statement
    | if_statement
    | select_statement
    | select_type_statement
    | select_rank_statement
    | where_statement
    | while_statement
    ;

assign_statement
    : KW_ASSIGN TK_INTEGER KW_TO id { $$ = ASSIGN(INTEGER3($2), $4, @$); }
    ;

assignment_statement
    : expr "=" expr { $$ = ASSIGNMENT($1, $3, @$); }
    ;

goto_statement
    : goto TK_INTEGER { $$ = GOTO($2, @$); }
    | goto "(" expr_list ")" expr { $$ = GOTO1($3, $5, @$); }
    | goto "(" expr_list ")" "," expr { $$ = GOTO1($3, $6, @$); }
    ;

goto
    : KW_GO KW_TO
    | KW_GOTO
    ;

associate_statement
    : expr "=>" expr { $$ = ASSOCIATE($1, $3, @$); }
    ;

associate_block
    : KW_ASSOCIATE "(" var_sym_decl_list ")" sep statements end_associate {
        $$ = ASSOCIATE_BLOCK($3, $6, @$); }
    ;

block_statement
    : KW_BLOCK sep use_statement_star import_statement_star decl_star
        statements end_block { $$ = BLOCK($3, $4, $5, $6, @$); }
    ;

allocate_statement
    : KW_ALLOCATE "(" fnarray_arg_list_opt ")" {
            $$ = ALLOCATE_STMT($3, @$); }

deallocate_statement
    : KW_DEALLOCATE "(" fnarray_arg_list_opt ")" {
            $$ = DEALLOCATE_STMT($3, @$); }

subroutine_call
    : KW_CALL id "(" fnarray_arg_list_opt ")" {
            $$ = SUBROUTINE_CALL($2, $4, @$); }
    | KW_CALL struct_member_star id "(" fnarray_arg_list_opt ")" {
            $$ = SUBROUTINE_CALL1($2, $3, $5, @$); }
    | KW_CALL id {
            $$ = SUBROUTINE_CALL2($2, @$); }
    | KW_CALL struct_member_star id {
            $$ = SUBROUTINE_CALL3($2, $3, @$); }
    ;

print_statement
    : KW_PRINT format               { $$ = PRINT0($2,    @$); }
    | KW_PRINT format ","           { $$ = PRINT0($2,    @$); }
    | KW_PRINT format "," expr_list { $$ = PRINT($2, $4, @$); }
    ;

format
    : TK_STRING { $$ = PRINT_STRING($1, @$); }
    | TK_INTEGER { $$ = INTEGER($1, @$); }
    | id { $$ = $1; }
    | "*" { $$ = nullptr; }
    ;

open_statement
    : KW_OPEN "(" write_arg_list ")" { $$ = OPEN($3, @$); }

close_statement
    : KW_CLOSE "(" write_arg_list ")" { $$ = CLOSE($3, @$); }

write_arg_list
    : write_arg_list "," write_arg2 { $$ = $1; PLIST_ADD($$, $3); }
    | write_arg2 { LIST_NEW($$); PLIST_ADD($$, $1); }
    ;

write_arg2
    : write_arg { WRITE_ARG1($$, $1); }
    | id "=" write_arg { WRITE_ARG2($$, $1, $3); }
    ;

write_arg
    : expr { $$ = $1; }
    | "*" { $$ = nullptr; }
    ;

write_statement
    : KW_WRITE "(" write_arg_list ")" expr_list { $$ = WRITE($3, $5, @$); }
    | KW_WRITE "(" write_arg_list ")" "," expr_list { $$ = WRITE($3, $6, @$); }
    | KW_WRITE "(" write_arg_list ")" { $$ = WRITE0($3, @$); }
    ;

read_statement
    : KW_READ "(" write_arg_list ")" expr_list { $$ = READ($3, $5, @$); }
    | KW_READ "(" write_arg_list ")" "," expr_list { $$ = READ($3, $6, @$); }
    | KW_READ "(" write_arg_list ")" { $$ = READ0($3, @$); }
    | KW_READ TK_INTEGER "," expr_list { $$ = READ2($2, $4, @$); }
    | KW_READ "*" "," expr_list { $$ = READ3($4, @$); }
    | KW_READ TK_INTEGER { $$ = READ4($2, @$); }
    ;

nullify_statement
    : KW_NULLIFY "(" write_arg_list ")" {
            $$ = NULLIFY($3, @$); }

inquire_statement
    : KW_INQUIRE "(" write_arg_list ")" expr_list { $$ = INQUIRE($3, $5, @$); }
    | KW_INQUIRE "(" write_arg_list ")" { $$ = INQUIRE0($3, @$); }
    ;

rewind_statement
    : KW_REWIND "(" write_arg_list ")" { $$ = REWIND($3, @$); }
    | KW_REWIND id { $$ = REWIND2($2, @$); }
    | KW_REWIND TK_INTEGER { $$ = REWIND2(INTEGER($2, @$), @$); }
    | KW_REWIND id "(" fnarray_arg_list_opt ")" {
            $$ =  REWIND2(FUNCCALLORARRAY($2, $4, @$), @$); }
    ;

backspace_statement
    : KW_BACKSPACE "(" write_arg_list ")" { $$ = BACKSPACE($3, @$); }
    | KW_BACKSPACE id { $$ = BACKSPACE2($2, @$); }
    | KW_BACKSPACE TK_INTEGER { $$ = BACKSPACE2(INTEGER($2, @$), @$); }
    | KW_BACKSPACE id "(" fnarray_arg_list_opt ")" {
            $$ =  BACKSPACE2(FUNCCALLORARRAY($2, $4, @$), @$); }
    ;

flush_statement
    : KW_FLUSH "(" write_arg_list ")" { $$ = FLUSH($3, @$); }
    | KW_FLUSH TK_INTEGER { $$ = FLUSH1($2, @$); }
    ;

endfile_statement
    : end_file "(" write_arg_list ")" { $$ = ENDFILE($3, @$); }
    | end_file id { $$ = ENDFILE2($2, @$); }
    | end_file TK_INTEGER { $$ = ENDFILE2(INTEGER($2, @$), @$); }
    ;

end_file
    : KW_END_FILE
    | KW_ENDFILE
    ;

// sr-conflict (2x): KW_ENDIF can be an "id" or end of "if_statement"
if_statement
    : if_block endif {}
    ;

if_statement_single
    : KW_IF "(" expr ")" single_line_statement {
            $$ = IFSINGLE($3, $5, @$); }
    | KW_IF "(" expr ")" TK_INTEGER "," TK_INTEGER "," TK_INTEGER {
            $$ = IFARITHMETIC($3, INTEGER3($5), INTEGER3($7), INTEGER3($9), @$); }
    ;

if_block
    : KW_IF "(" expr ")" KW_THEN id_opt sep statements {
            $$ = IF1($3, $8, @$); }
    | KW_IF "(" expr ")" KW_THEN id_opt sep statements
        KW_ELSE id_opt sep statements {
            $$ = IF2($3, $8, $12, @$); }
    | KW_IF "(" expr ")" KW_THEN id_opt sep statements KW_ELSE if_block {
            $$ = IF3($3, $8, $10, @$); }
    | KW_IF "(" expr ")" KW_THEN id_opt sep statements elseif_block {
            $$ = IF3($3, $8, $9, @$); }
    ;

elseif_block
    : KW_ELSEIF "(" expr ")" KW_THEN id_opt sep statements {
            $$ = IF1($3, $8, @$); }
    | KW_ELSEIF "(" expr ")" KW_THEN id_opt sep statements
        KW_ELSE id_opt sep statements {
            $$ = IF2($3, $8, $12, @$); }
    | KW_ELSEIF "(" expr ")" KW_THEN id_opt sep statements KW_ELSE if_block {
            $$ = IF3($3, $8, $10, @$); }
    | KW_ELSEIF "(" expr ")" KW_THEN id_opt sep statements elseif_block {
            $$ = IF3($3, $8, $9, @$); }
    ;

where_statement
    : where_block endwhere {}
    ;

where_statement_single
    : KW_WHERE "(" expr ")" assignment_statement { $$ = WHERESINGLE($3, $5, @$); }
    ;

where_block
    : KW_WHERE "(" expr ")" sep statements {
            $$ = WHERE1($3, $6, @$); }
    | KW_WHERE "(" expr ")" sep statements KW_ELSE sep statements {
            $$ = WHERE2($3, $6, $9, @$); }
    | KW_WHERE "(" expr ")" sep statements KW_ELSE KW_WHERE sep statements {
            $$ = WHERE2($3, $6, $10, @$); }
    | KW_WHERE "(" expr ")" sep statements KW_ELSEWHERE sep statements {
            $$ = WHERE2($3, $6, $9, @$); }
    | KW_WHERE "(" expr ")" sep statements KW_ELSE where_block {
            $$ = WHERE3($3, $6, $8, @$); }
    ;

select_statement
    : KW_SELECT KW_CASE "(" expr ")" sep case_statements end_select {
            $$ = SELECT($4, $7, @$); }
    | KW_SELECT_CASE "(" expr ")" sep case_statements end_select {
                $$ = SELECT($3, $6, @$); }
    ;

case_statements
    : case_statements case_statement { $$ = $1; LIST_ADD($$, $2); }
    | %empty { LIST_NEW($$); }
    ;

case_statement
    : KW_CASE "(" case_conditions ")" sep statements {
            $$ = CASE_STMT($3, $6, @$); }
    | KW_CASE KW_DEFAULT sep statements { $$ = CASE_STMT_DEFAULT($4, @$); }
    ;

case_conditions
    : case_conditions "," case_condition { $$ = $1; LIST_ADD($$, $3); }
    | case_condition { LIST_NEW($$); LIST_ADD($$, $1); }
    ;

case_condition
    : expr { $$ = CASE_EXPR($1, @$); }
    | expr ":" { $$ = CASE_RANGE1($1, @$); }
    | ":" expr { $$ = CASE_RANGE2($2, @$); }
    | expr ":" expr { $$ = CASE_RANGE3($1, $3, @$); }
    ;

select_rank_statement
    : select_rank "(" expr ")" sep select_rank_case_stmts
        end_select { $$ = SELECT_RANK1($3, $6, @$); }
    | select_rank "(" id "=>" expr ")" sep select_rank_case_stmts
        end_select { $$ = SELECT_RANK2($3, $5, $8, @$); }
    ;

select_rank
    : KW_SELECT KW_RANK
    | KW_SELECT_RANK
    ;

select_rank_case_stmts
    : select_rank_case_stmts select_rank_case_stmt { $$ = $1; LIST_ADD($$, $2); }
    | %empty { LIST_NEW($$); }
    ;

select_rank_case_stmt
    : KW_RANK "(" expr ")" id_opt sep statements { $$ = RANK_EXPR($3, $7, @$); }
    | KW_RANK "(" "*" ")" id_opt sep statements { $$ = RANK_STAR($7, @$); }
    | KW_RANK KW_DEFAULT id_opt sep statements { $$ = RANK_DEFAULT($5, @$); }
    ;

select_type_statement
    : select_type "(" expr ")" sep select_type_body_statements
        end_select {
                $$ = SELECT_TYPE1($3, $6, @$); }
    | select_type "(" id "=>" expr ")" sep select_type_body_statements
        end_select {
                $$ = SELECT_TYPE2($3, $5, $8, @$); }
    ;

select_type
    : KW_SELECT KW_TYPE
    | KW_SELECT_TYPE
    ;

select_type_body_statements
    : select_type_body_statements select_type_body_statement {
                        $$ = $1; LIST_ADD($$, $2); }
    | %empty { LIST_NEW($$); }
    ;

select_type_body_statement
    : KW_TYPE KW_IS "(" TK_NAME ")" sep statements { $$ = TYPE_STMTNAME($4, $7, @$); }
    | KW_TYPE KW_IS "(" var_type ")" sep statements { $$ = TYPE_STMTVAR($4, $7, @$); }
    | KW_CLASS KW_IS "(" id ")" sep statements { $$ = CLASS_STMT($4, $7, @$); }
    | KW_CLASS KW_DEFAULT sep statements { $$ = CLASS_DEFAULT($4, @$); }
    ;

while_statement
    : KW_DO KW_WHILE "(" expr ")" sep statements enddo {
            $$ = WHILE($4, $7, @$); }
    | KW_DOWHILE "(" expr ")" sep statements enddo {
                $$ = WHILE($3, $6, @$); }
    ;

// sr-conflict (2x): "KW_DO sep" being either a do_statement or an expr
do_statement
    : KW_DO sep statements enddo {
            $$ = DO1($3, @$); }
    | KW_DO id "=" expr "," expr sep statements enddo {
            $$ = DO2($2, $4, $6, $8, @$); }
    | KW_DO id "=" expr "," expr "," expr sep statements enddo {
            $$ = DO3($2, $4, $6, $8, $10, @$); }
    | KW_DO TK_INTEGER id "=" expr "," expr sep statements enddo {
            $$ = DO2_LABEL(INTEGER3($2), $3, $5, $7, $9, @$); }
    | KW_DO TK_INTEGER id "=" expr "," expr "," expr sep statements enddo {
            $$ = DO3_LABEL(INTEGER3($2), $3, $5, $7, $9, $11, @$); }
    | KW_DO KW_CONCURRENT "(" concurrent_control_list ")"
        concurrent_locality_star sep statements enddo {
            $$ = DO_CONCURRENT1($4, $6, $8, @$); }
    | KW_DO KW_CONCURRENT "(" concurrent_control_list "," expr ")"
        concurrent_locality_star sep statements enddo {
            $$ = DO_CONCURRENT2($4, $6, $8, $10, @$); }
    ;

concurrent_control_list
    : concurrent_control_list "," concurrent_control {
        $$ = $1; LIST_ADD($$, $3); }
    | concurrent_control { LIST_NEW($$); LIST_ADD($$, $1); }
    ;

concurrent_control
    : id "=" expr ":" expr {
            $$ = CONCURRENT_CONTROL1($1, $3, $5,     @$); }
    | id "=" expr ":" expr ":" expr {
            $$ = CONCURRENT_CONTROL2($1, $3, $5, $7, @$); }
    ;

concurrent_locality_star
    : concurrent_locality_star concurrent_locality {
        $$ = $1; LIST_ADD($$, $2); }
    | %empty { LIST_NEW($$); }
    ;

concurrent_locality
    : KW_LOCAL "(" id_list ")" { $$ = CONCURRENT_LOCAL($3, @$); }
    | KW_LOCAL_INIT "(" id_list ")" { $$ = CONCURRENT_LOCAL_INIT($3, @$); }
    | KW_SHARED "(" id_list ")" { $$ = CONCURRENT_SHARED($3, @$); }
    | KW_DEFAULT "(" KW_NONE ")" { $$ = CONCURRENT_DEFAULT(@$); }
    | KW_REDUCE "(" reduce_op ":" id_list ")" {
        $$ = CONCURRENT_REDUCE($3, $5, @$); }
    ;

forall_statement
    : KW_FORALL "(" concurrent_control_list ")"
        concurrent_locality_star sep statements endforall {
            $$ = FORALL1($3, $5, $7, @$); }
    | KW_FORALL "(" concurrent_control_list "," expr ")"
        concurrent_locality_star sep statements endforall {
            $$ = FORALL2($3, $5, $7, $9, @$); }
    ;

forall_statement_single
    : KW_FORALL "(" concurrent_control_list ")"
        assignment_statement { $$ = FORALLSINGLE1($3, $5, @$); }
    | KW_FORALL "(" concurrent_control_list "," expr ")"
        assignment_statement { $$ = FORALLSINGLE2($3, $5, $7, @$); }
    ;

format_statement
    : TK_FORMAT { $$ = FORMAT($1, @$); }
    ;

reduce_op
    : "+" { $$ = REDUCE_OP_TYPE_ADD(@$); }
    | "*" { $$ = REDUCE_OP_TYPE_MUL(@$); }
    | id  { $$ = REDUCE_OP_TYPE_ID($1, @$); }
    ;

inout
    : KW_IN_OUT
    | KW_INOUT
    ;

enddo
    : KW_END_DO
    | TK_LABEL KW_END_DO
    | KW_ENDDO
    | TK_LABEL KW_ENDDO
    ;

endforall
    : KW_END_FORALL
    | KW_ENDFORALL
    ;

endif
    : KW_END_IF
    | KW_ENDIF
    ;

endwhere
    : KW_END_WHERE
    | KW_ENDWHERE
    ;

exit_statement
    : KW_EXIT { $$ = EXIT(@$); }
    | KW_EXIT id { $$ = EXIT2($2, @$); }
    ;

return_statement
    : KW_RETURN { $$ = RETURN(@$); }
    | KW_RETURN expr { $$ = RETURN1($2, @$); }
    ;

cycle_statement
    : KW_CYCLE { $$ = CYCLE(@$); }
    | KW_CYCLE id { $$ = CYCLE2($2, @$); }
    ;

continue_statement
    : KW_CONTINUE { $$ = CONTINUE(@$); }
    ;

stop_statement
    : KW_STOP { $$ = STOP(@$); }
    | KW_STOP expr { $$ = STOP1($2, @$); }
    | KW_STOP "," KW_QUIET "=" expr { $$ = STOP2($5, @$); }
    | KW_STOP expr "," KW_QUIET "=" expr { $$ = STOP3($2, $6, @$); }
    ;

error_stop_statement
    : KW_ERROR KW_STOP { $$ = ERROR_STOP(@$); }
    | KW_ERROR KW_STOP expr { $$ = ERROR_STOP1($3, @$); }
    | KW_ERROR KW_STOP "," KW_QUIET "=" expr { $$ = ERROR_STOP2($6, @$); }
    | KW_ERROR KW_STOP expr "," KW_QUIET "=" expr {
            $$ = ERROR_STOP3($3, $7, @$); }
    ;

event_post_statement
    : KW_EVENT KW_POST "(" expr ")" { $$ = EVENT_POST($4, @$); }
    | KW_EVENT KW_POST "(" expr "," event_post_stat_list ")" {
            $$ = EVENT_POST1($4, $6, @$); }
    ;

event_wait_statement
    : KW_EVENT KW_WAIT "(" expr ")" {
            $$ = EVENT_WAIT($4, @$); }
    | KW_EVENT KW_WAIT "(" expr "," event_wait_spec_list ")" {
            $$ = EVENT_WAIT1($4, $6, @$); }
    ;

sync_all_statement
    : KW_SYNC KW_ALL { $$ = SYNC_ALL(@$); }
    | KW_SYNC KW_ALL "(" sync_stat_list ")" { $$ = SYNC_ALL1($4, @$); }
    ;

event_wait_spec_list
    : event_wait_spec_list "," sync_stat { $$ = $1; LIST_ADD($$, $3); }
    | event_wait_spec { LIST_NEW($$); LIST_ADD($$, $1); }
    | %empty { LIST_NEW($$); }
    ;

event_wait_spec
    : id "=" expr { $$ = EVENT_WAIT_KW_ARG($1, $3, @$); }
    ;

event_post_stat_list
    : sync_stat { LIST_NEW($$); LIST_ADD($$, $1); }
    ;

sync_stat_list
    : sync_stat { LIST_NEW($$); LIST_ADD($$, $1); }
    | %empty { LIST_NEW($$); }
    ;

sync_stat
    : KW_STAT "=" id { $$ = STAT($3, @$); }
    | KW_ERRMSG "=" id { $$ = ERRMSG($3, @$); }
    ;

critical_statement
    : KW_CRITICAL sep statements end_critical { $$ = CRITICAL($3, @$); }
    | KW_CRITICAL "(" sync_stat_list ")" sep statements end_critical {
            $$ = CRITICAL1($3, $6, @$); }
    ;
// -----------------------------------------------------------------------------
// Fortran expression

expr_list_opt
    : expr_list { $$ = $1; }
    | %empty { LIST_NEW($$); }
    ;

expr_list
    : expr_list "," expr { $$ = $1; LIST_ADD($$, $3); }
    | expr { LIST_NEW($$); LIST_ADD($$, $1); }
    ;

rbracket
    : "]"
    | "/)"
    ;

expr
// ### primary
    : id { $$ = $1; }
    | struct_member_star id { NAME1($$, $2, $1, @$); }
    | id "(" fnarray_arg_list_opt ")" { $$ = FUNCCALLORARRAY($1, $3, @$); }
    | struct_member_star id "(" fnarray_arg_list_opt ")" {
            $$ = FUNCCALLORARRAY2($1, $2, $4, @$); }
    | id "(" fnarray_arg_list_opt ")" "(" fnarray_arg_list_opt ")" {
            $$ = FUNCCALLORARRAY3($1, $3, $6, @$); }
    | struct_member_star id "(" fnarray_arg_list_opt ")" "(" fnarray_arg_list_opt ")" {
            $$ = FUNCCALLORARRAY4($1, $2, $4, $7, @$); }
    | id "[" coarray_arg_list "]" {
            $$ = COARRAY1($1, $3, @$); }
    | struct_member_star id "[" coarray_arg_list "]" {
            $$ = COARRAY3($1, $2, $4, @$); }
    | id "(" fnarray_arg_list_opt ")" "[" coarray_arg_list "]" {
            $$ = COARRAY2($1, $3, $6, @$); }
    | struct_member_star id "(" fnarray_arg_list_opt ")" "[" coarray_arg_list "]" {
            $$ = COARRAY4($1, $2, $4, $7, @$); }
    | "[" expr_list_opt rbracket { $$ = ARRAY_IN($2, @$); }
    | "[" var_type "::" expr_list_opt rbracket { $$ = ARRAY_IN1($2, $4, @$); }
    | TK_INTEGER { $$ = INTEGER($1, @$); }
    | TK_REAL { $$ = REAL($1, @$); }
    | TK_STRING { $$ = STRING($1, @$); }
    | TK_BOZ_CONSTANT { $$ = BOZ($1, @$); }
    | ".true."  { $$ = TRUE(@$); }
    | ".false." { $$ = FALSE(@$); }
    | "(" expr ")" { $$ = PAREN($2, @$); }
    | "(" expr "," expr ")" { $$ = COMPLEX($2, $4, @$); }
    | "(" expr "," id "=" expr "," expr ")" {
            $$ = IMPLIED_DO_LOOP1($2, $4, $6, $8, @$); }
    | "(" expr "," expr "," id "=" expr "," expr ")" {
            $$ = IMPLIED_DO_LOOP2($2, $4, $6, $8, $10, @$); }
    | "(" expr "," expr "," expr_list "," id "=" expr "," expr ")" {
            $$ = IMPLIED_DO_LOOP3($2, $4, $6, $8, $10, $12, @$); }
    | "(" expr "," id "=" expr "," expr "," expr ")" {
            $$ = IMPLIED_DO_LOOP4($2, $4, $6, $8, $10, @$); }
    | "(" expr "," expr "," id "=" expr "," expr "," expr ")" {
            $$ = IMPLIED_DO_LOOP5($2, $4, $6, $8, $10, $12, @$); }
    | "(" expr "," expr "," expr_list "," id "=" expr "," expr "," expr ")" {
            $$ = IMPLIED_DO_LOOP6($2, $4, $6, $8, $10, $12, $14, @$); }

// ### level-1

// ### level-2
    | expr "+" expr { $$ = ADD($1, $3, @$); }
    | expr "-" expr { $$ = SUB($1, $3, @$); }
    | expr "*" expr { $$ = MUL($1, $3, @$); }
    | expr "/" expr { $$ = DIV($1, $3, @$); }
    | "-" expr %prec UMINUS { $$ = UNARY_MINUS($2, @$); }
    | "+" expr %prec UMINUS { $$ = UNARY_PLUS ($2, @$); }
    | expr "**" expr { $$ = POW($1, $3, @$); }

// ### level-3
    | expr "//" expr { $$ = STRCONCAT($1, $3, @$); }

// ### level-4
    | expr "==" expr { $$ = EQ($1, $3, @$); }
    | expr "/=" expr { $$ = NE($1, $3, @$); }
    | expr "<" expr { $$ = LT($1, $3, @$); }
    | expr "<=" expr { $$ = LE($1, $3, @$); }
    | expr ">" expr { $$ = GT($1, $3, @$); }
    | expr ">=" expr { $$ = GE($1, $3, @$); }

// ### level-5
    | ".not." expr { $$ = NOT($2, @$); }
    | expr ".and." expr { $$ = AND($1, $3, @$); }
    | expr ".or." expr { $$ = OR($1, $3, @$); }
    | expr ".eqv." expr { $$ = EQV($1, $3, @$); }
    | expr ".neqv." expr { $$ = NEQV($1, $3, @$); }
    | expr TK_DEF_OP expr { $$ = DEFOP($1, $2, $3, @$); }
    ;

struct_member_star
    : struct_member_star struct_member { $$ = $1; PLIST_ADD($$, $2); }
    | struct_member { LIST_NEW($$); PLIST_ADD($$, $1); }
    ;

struct_member
    : id "%" { STRUCT_MEMBER1($$, $1); }
    | id "(" fnarray_arg_list_opt ")" "%" { STRUCT_MEMBER2($$, $1, $3); }
    ;

fnarray_arg_list_opt
    : fnarray_arg_list_opt "," fnarray_arg { $$ = $1; PLIST_ADD($$, $3); }
    | fnarray_arg { LIST_NEW($$); PLIST_ADD($$, $1); }
    | %empty { LIST_NEW($$); }
    ;

fnarray_arg
// array element / function argument
    : expr                   { $$ = ARRAY_COMP_DECL_0i0($1, @$); }
// array section
    | ":"                    { $$ = ARRAY_COMP_DECL_001(@$); }
    | expr ":"               { $$ = ARRAY_COMP_DECL_a01($1, @$); }
    | ":" expr               { $$ = ARRAY_COMP_DECL_0b1($2, @$); }
    | expr ":" expr          { $$ = ARRAY_COMP_DECL_ab1($1, $3, @$); }
    | "::" expr              { $$ = ARRAY_COMP_DECL_00c($2, @$); }
    | ":" ":" expr           { $$ = ARRAY_COMP_DECL_00c($3, @$); }
    | expr "::" expr         { $$ = ARRAY_COMP_DECL_a0c($1, $3, @$); }
    | expr ":" ":" expr      { $$ = ARRAY_COMP_DECL_a0c($1, $4, @$); }
    | ":" expr ":" expr      { $$ = ARRAY_COMP_DECL_0bc($2, $4, @$); }
    | expr ":" expr ":" expr { $$ = ARRAY_COMP_DECL_abc($1, $3, $5, @$); }
// keyword function argument
    | id "=" expr            { $$ = ARRAY_COMP_DECL1k($1, $3, @$); }
    ;

coarray_arg_list
    : coarray_arg_list "," coarray_arg { $$ = $1; PLIST_ADD($$, $3); }
    | coarray_arg { LIST_NEW($$); PLIST_ADD($$, $1); }
    ;

coarray_arg
// array element / function argument
    : expr                   { $$ = COARRAY_COMP_DECL_0i0($1, @$); }
// array section
    | ":"                    { $$ = COARRAY_COMP_DECL_001(@$); }
    | expr ":"               { $$ = COARRAY_COMP_DECL_a01($1, @$); }
    | ":" expr               { $$ = COARRAY_COMP_DECL_0b1($2, @$); }
    | expr ":" expr          { $$ = COARRAY_COMP_DECL_ab1($1, $3, @$); }
    | "::" expr              { $$ = COARRAY_COMP_DECL_00c($2, @$); }
    | ":" ":" expr           { $$ = COARRAY_COMP_DECL_00c($3, @$); }
    | expr "::" expr         { $$ = COARRAY_COMP_DECL_a0c($1, $3, @$); }
    | expr ":" ":" expr      { $$ = COARRAY_COMP_DECL_a0c($1, $4, @$); }
    | ":" expr ":" expr      { $$ = COARRAY_COMP_DECL_0bc($2, $4, @$); }
    | expr ":" expr ":" expr { $$ = COARRAY_COMP_DECL_abc($1, $3, $5, @$); }
// keyword function argument
    | id "=" expr            { $$ = COARRAY_COMP_DECL1k($1, $3, @$); }
// star
    | "*"                    { $$ = COARRAY_COMP_DECL_star(@$); }
    ;

id_list_opt
    : id_list
    | %empty { LIST_NEW($$); }
    ;

id_list
    : id_list "," id { $$ = $1; LIST_ADD($$, $3); }
    | id { LIST_NEW($$); LIST_ADD($$, $1); }
    ;

// id?
id_opt
    : id
    | %empty
    ;


id
    : TK_NAME { $$ = SYMBOL($1, @$); }
    | KW_ABSTRACT { $$ = SYMBOL($1, @$); }
    | KW_ALL { $$ = SYMBOL($1, @$); }
    | KW_ALLOCATABLE { $$ = SYMBOL($1, @$); }
    | KW_ALLOCATE { $$ = SYMBOL($1, @$); }
    | KW_ASSIGN { $$ = SYMBOL($1, @$); }
    | KW_ASSIGNMENT { $$ = SYMBOL($1, @$); }
    | KW_ASSOCIATE { $$ = SYMBOL($1, @$); }
    | KW_ASYNCHRONOUS { $$ = SYMBOL($1, @$); }
    | KW_BACKSPACE { $$ = SYMBOL($1, @$); }
    | KW_BIND { $$ = SYMBOL($1, @$); }
    | KW_BLOCK { $$ = SYMBOL($1, @$); }
    | KW_CALL { $$ = SYMBOL($1, @$); }
    | KW_CASE { $$ = SYMBOL($1, @$); }
    | KW_CHARACTER { $$ = SYMBOL($1, @$); }
    | KW_CLASS { $$ = SYMBOL($1, @$); }
    | KW_CLOSE { $$ = SYMBOL($1, @$); }
    | KW_CODIMENSION { $$ = SYMBOL($1, @$); }
    | KW_COMMON { $$ = SYMBOL($1, @$); }
    | KW_COMPLEX { $$ = SYMBOL($1, @$); }
    | KW_CONCURRENT { $$ = SYMBOL($1, @$); }
    | KW_CONTAINS { $$ = SYMBOL($1, @$); }
    | KW_CONTIGUOUS { $$ = SYMBOL($1, @$); }
    | KW_CONTINUE { $$ = SYMBOL($1, @$); }
    | KW_CRITICAL { $$ = SYMBOL($1, @$); }
    | KW_CYCLE { $$ = SYMBOL($1, @$); }
    | KW_DATA { $$ = SYMBOL($1, @$); }
    | KW_DEALLOCATE { $$ = SYMBOL($1, @$); }
    | KW_DEFAULT { $$ = SYMBOL($1, @$); }
    | KW_DEFERRED { $$ = SYMBOL($1, @$); }
    | KW_DIMENSION { $$ = SYMBOL($1, @$); }
    | KW_DO { $$ = SYMBOL($1, @$); }
    | KW_DOWHILE { $$ = SYMBOL($1, @$); }
    | KW_DOUBLE { $$ = SYMBOL($1, @$); }
    | KW_DOUBLE_PRECISION { $$ = SYMBOL($1, @$); }
    | KW_ELEMENTAL { $$ = SYMBOL($1, @$); }
    | KW_ELSE { $$ = SYMBOL($1, @$); }
    | KW_ELSEIF { $$ = SYMBOL($1, @$); }
    | KW_ELSEWHERE { $$ = SYMBOL($1, @$); }
    | KW_END { $$ = SYMBOL($1, @$); }
    | KW_ENDDO { $$ = SYMBOL($1, @$); }
    | KW_ENDIF { $$ = SYMBOL($1, @$); }
    | KW_ENDINTERFACE { $$ = SYMBOL($1, @$); }
    | KW_ENDTYPE { $$ = SYMBOL($1, @$); }
    | KW_ENDPROGRAM { $$ = SYMBOL($1, @$); }
    | KW_ENDMODULE { $$ = SYMBOL($1, @$); }
    | KW_ENDSUBMODULE { $$ = SYMBOL($1, @$); }
    | KW_ENDBLOCK { $$ = SYMBOL($1, @$); }
    | KW_ENDBLOCKDATA { $$ = SYMBOL($1, @$); }
    | KW_ENDSUBROUTINE { $$ = SYMBOL($1, @$); }
    | KW_ENDFUNCTION { $$ = SYMBOL($1, @$); }
    | KW_ENDPROCEDURE { $$ = SYMBOL($1, @$); }
    | KW_ENDENUM { $$ = SYMBOL($1, @$); }
    | KW_ENDSELECT { $$ = SYMBOL($1, @$); }
    | KW_ENDASSOCIATE { $$ = SYMBOL($1, @$); }
    | KW_ENDFORALL { $$ = SYMBOL($1, @$); }
    | KW_ENDWHERE { $$ = SYMBOL($1, @$); }
    | KW_ENDCRITICAL { $$ = SYMBOL($1, @$); }
    | KW_ENDFILE { $$ = SYMBOL($1, @$); }
    | KW_ENTRY { $$ = SYMBOL($1, @$); }
    | KW_ENUM { $$ = SYMBOL($1, @$); }
    | KW_ENUMERATOR { $$ = SYMBOL($1, @$); }
    | KW_EQUIVALENCE { $$ = SYMBOL($1, @$); }
    | KW_ERRMSG { $$ = SYMBOL($1, @$); }
    | KW_ERROR { $$ = SYMBOL($1, @$); }
    | KW_EVENT { $$ = SYMBOL($1, @$); }
    | KW_EXIT { $$ = SYMBOL($1, @$); }
    | KW_EXTENDS { $$ = SYMBOL($1, @$); }
    | KW_EXTERNAL { $$ = SYMBOL($1, @$); }
    | KW_FILE { $$ = SYMBOL($1, @$); }
    | KW_FINAL { $$ = SYMBOL($1, @$); }
    | KW_FLUSH { $$ = SYMBOL($1, @$); }
    | KW_FORALL { $$ = SYMBOL($1, @$); }
    | KW_FORMATTED { $$ = SYMBOL($1, @$); }
    | KW_FUNCTION { $$ = SYMBOL($1, @$); }
    | KW_GENERIC { $$ = SYMBOL($1, @$); }
    | KW_GO { $$ = SYMBOL($1, @$); }
    | KW_GOTO { $$ = SYMBOL($1, @$); }
    | KW_IF { $$ = SYMBOL($1, @$); }
    | KW_IMPLICIT { $$ = SYMBOL($1, @$); }
    | KW_IMPORT { $$ = SYMBOL($1, @$); }
    | KW_IMPURE { $$ = SYMBOL($1, @$); }
    | KW_IN { $$ = SYMBOL($1, @$); }
    | KW_INCLUDE { $$ = SYMBOL($1, @$); }
    | KW_INOUT { $$ = SYMBOL($1, @$); }
    | KW_INQUIRE { $$ = SYMBOL($1, @$); }
    | KW_INTEGER { $$ = SYMBOL($1, @$); }
    | KW_INTENT { $$ = SYMBOL($1, @$); }
    | KW_INTERFACE { $$ = SYMBOL($1, @$); }
    | KW_INTRINSIC { $$ = SYMBOL($1, @$); }
    | KW_IS { $$ = SYMBOL($1, @$); }
    | KW_KIND { $$ = SYMBOL($1, @$); }
    | KW_LEN { $$ = SYMBOL($1, @$); }
    | KW_LOCAL { $$ = SYMBOL($1, @$); }
    | KW_LOCAL_INIT { $$ = SYMBOL($1, @$); }
    | KW_LOGICAL { $$ = SYMBOL($1, @$); }
    | KW_MODULE { $$ = SYMBOL($1, @$); }
    | KW_MOLD { $$ = SYMBOL($1, @$); }
    | KW_NAME { $$ = SYMBOL($1, @$); }
    | KW_NAMELIST { $$ = SYMBOL($1, @$); }
    | KW_NOPASS { $$ = SYMBOL($1, @$); }
    | KW_NON_INTRINSIC { $$ = SYMBOL($1, @$); }
    | KW_NON_OVERRIDABLE { $$ = SYMBOL($1, @$); }
    | KW_NON_RECURSIVE { $$ = SYMBOL($1, @$); }
    | KW_NONE { $$ = SYMBOL($1, @$); }
    | KW_NULLIFY { $$ = SYMBOL($1, @$); }
    | KW_ONLY { $$ = SYMBOL($1, @$); }
    | KW_OPEN { $$ = SYMBOL($1, @$); }
    | KW_OPERATOR { $$ = SYMBOL($1, @$); }
    | KW_OPTIONAL { $$ = SYMBOL($1, @$); }
    | KW_OUT { $$ = SYMBOL($1, @$); }
    | KW_PARAMETER { $$ = SYMBOL($1, @$); }
    | KW_PASS { $$ = SYMBOL($1, @$); }
    | KW_POINTER { $$ = SYMBOL($1, @$); }
    | KW_POST { $$ = SYMBOL($1, @$); }
    | KW_PRECISION { $$ = SYMBOL($1, @$); }
    | KW_PRINT { $$ = SYMBOL($1, @$); }
    | KW_PRIVATE { $$ = SYMBOL($1, @$); }
    | KW_PROCEDURE { $$ = SYMBOL($1, @$); }
    | KW_PROGRAM { $$ = SYMBOL($1, @$); }
    | KW_PROTECTED { $$ = SYMBOL($1, @$); }
    | KW_PUBLIC { $$ = SYMBOL($1, @$); }
    | KW_PURE { $$ = SYMBOL($1, @$); }
    | KW_QUIET { $$ = SYMBOL($1, @$); }
    | KW_RANK { $$ = SYMBOL($1, @$); }
    | KW_READ { $$ = SYMBOL($1, @$); }
    | KW_REAL { $$ = SYMBOL($1, @$); }
    | KW_RECURSIVE { $$ = SYMBOL($1, @$); }
    | KW_REDUCE { $$ = SYMBOL($1, @$); }
    | KW_RESULT { $$ = SYMBOL($1, @$); }
    | KW_RETURN { $$ = SYMBOL($1, @$); }
    | KW_REWIND { $$ = SYMBOL($1, @$); }
    | KW_SAVE { $$ = SYMBOL($1, @$); }
    | KW_SELECT { $$ = SYMBOL($1, @$); }
    | KW_SELECT_CASE { $$ = SYMBOL($1, @$); }
    | KW_SELECT_RANK { $$ = SYMBOL($1, @$); }
    | KW_SELECT_TYPE { $$ = SYMBOL($1, @$); }
    | KW_SEQUENCE { $$ = SYMBOL($1, @$); }
    | KW_SHARED { $$ = SYMBOL($1, @$); }
    | KW_SOURCE { $$ = SYMBOL($1, @$); }
    | KW_STAT { $$ = SYMBOL($1, @$); }
    | KW_STOP { $$ = SYMBOL($1, @$); }
    | KW_SUBMODULE { $$ = SYMBOL($1, @$); }
    | KW_SUBROUTINE { $$ = SYMBOL($1, @$); }
    | KW_SYNC { $$ = SYMBOL($1, @$); }
    | KW_TARGET { $$ = SYMBOL($1, @$); }
    | KW_TEAM { $$ = SYMBOL($1, @$); }
    | KW_TEAM_NUMBER { $$ = SYMBOL($1, @$); }
    | KW_THEN { $$ = SYMBOL($1, @$); }
    | KW_TO { $$ = SYMBOL($1, @$); }
    | KW_TYPE { $$ = SYMBOL($1, @$); }
    | KW_UNFORMATTED { $$ = SYMBOL($1, @$); }
    | KW_USE { $$ = SYMBOL($1, @$); }
    | KW_VALUE { $$ = SYMBOL($1, @$); }
    | KW_VOLATILE { $$ = SYMBOL($1, @$); }
    | KW_WAIT { $$ = SYMBOL($1, @$); }
    | KW_WHERE { $$ = SYMBOL($1, @$); }
    | KW_WHILE { $$ = SYMBOL($1, @$); }
    | KW_WRITE { $$ = SYMBOL($1, @$); }
    ;<|MERGE_RESOLUTION|>--- conflicted
+++ resolved
@@ -4,13 +4,8 @@
 %param {LFortran::Parser &p}
 %locations
 %glr-parser
-<<<<<<< HEAD
-%expect    620 // shift/reduce conflicts
-%expect-rr 127 // reduce/reduce conflicts
-=======
 %expect    621 // shift/reduce conflicts
-%expect-rr 102 // reduce/reduce conflicts
->>>>>>> 6d41228a
+%expect-rr 128 // reduce/reduce conflicts
 
 // Uncomment this to get verbose error messages
 //%define parse.error verbose
