--- conflicted
+++ resolved
@@ -4,13 +4,8 @@
 %param {LFortran::Parser &p}
 %locations
 %glr-parser
-<<<<<<< HEAD
-%expect    593 // shift/reduce conflicts
-%expect-rr 97  // reduce/reduce conflicts
-=======
-%expect    611 // shift/reduce conflicts
+%expect    605 // shift/reduce conflicts
 %expect-rr 99  // reduce/reduce conflicts
->>>>>>> bac05734
 
 // Uncomment this to get verbose error messages
 //%define parse.error verbose
