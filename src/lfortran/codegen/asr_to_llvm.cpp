--- conflicted
+++ resolved
@@ -185,15 +185,9 @@
         return rank2desc[rank];
     }
 
-<<<<<<< HEAD
-    inline llvm::Type* get_array_type
-    (ASR::ttypeType type_, int a_kind, int rank, ASR::dimension_t* m_dims,
-     bool get_pointer=false) {
-=======
     inline llvm::StructType* get_array_type
     (ASR::ttype_t* m_type_, int a_kind, int rank, ASR::dimension_t* m_dims) {
         ASR::ttypeType type_ = m_type_->type;
->>>>>>> a805027c
         int size = 0;
         if( verify_dimensions_t(m_dims, rank) ) {
             size = 1;
@@ -952,12 +946,8 @@
                             n_dims = v_type->n_dims;
                             a_kind = v_type->m_kind;
                             if( n_dims > 0 ) {
-<<<<<<< HEAD
                                 is_array_type = true;
-                                type = get_array_type(type_, a_kind, n_dims, m_dims);
-=======
                                 type = get_array_type(m_type_, a_kind, n_dims, m_dims);
->>>>>>> a805027c
                             } else {
                                 type = getIntType(a_kind);
                             }
@@ -965,21 +955,13 @@
                         }
                         case (ASR::ttypeType::Real) : {
                             ASR::Real_t* v_type = down_cast<ASR::Real_t>(v->m_type);
-<<<<<<< HEAD
-                            type_ = v_type->class_type;
-=======
                             m_type_ = v->m_type;
->>>>>>> a805027c
                             m_dims = v_type->m_dims;
                             n_dims = v_type->n_dims;
                             a_kind = v_type->m_kind;
                             if( n_dims > 0 ) {
-<<<<<<< HEAD
                                 is_array_type = true;
-                                type = get_array_type(type_, a_kind, n_dims, m_dims);
-=======
                                 type = get_array_type(m_type_, a_kind, n_dims, m_dims);
->>>>>>> a805027c
                             } else {
                                 type = getFPType(a_kind);
                             }
@@ -2451,21 +2433,19 @@
                         ASR::down_cast<ASR::Var_t>(x.m_args[i])->m_v))) {
                     ASR::Variable_t *arg = EXPR2VAR(x.m_args[i]);
                     uint32_t h = get_hash((ASR::asr_t*)arg);
-<<<<<<< HEAD
-                    tmp = llvm_symtab[h];
-                    if( name == "size" ) {
-                        llvm::Value* arg_struct = builder->CreateAlloca(fname2arg_type["size"].first, nullptr);
-                        llvm::Value* first_ele_ptr = create_gep(create_gep(tmp, 2), 0);
-                        llvm::Value* first_arg_ptr = create_gep(arg_struct, 0);
-                        builder->CreateStore(first_ele_ptr, first_arg_ptr);
-                        llvm::Value* rank_ptr = create_gep(arg_struct, 1);
-                        llvm::StructType* tmp_type = (llvm::StructType*)(((llvm::PointerType*)(tmp->getType()))->getElementType());
-                        int rank = ((llvm::ArrayType*)(tmp_type->getElementType(2)))->getNumElements();
-                        builder->CreateStore(llvm::ConstantInt::get(context, llvm::APInt(32, rank)), rank_ptr);
-                        tmp = arg_struct;
-=======
                     if (llvm_symtab.find(h) != llvm_symtab.end()){
                         tmp = llvm_symtab[h];
+                        if( name == "size" ) {
+                            llvm::Value* arg_struct = builder->CreateAlloca(fname2arg_type["size"].first, nullptr);
+                            llvm::Value* first_ele_ptr = create_gep(create_gep(tmp, 2), 0);
+                            llvm::Value* first_arg_ptr = create_gep(arg_struct, 0);
+                            builder->CreateStore(first_ele_ptr, first_arg_ptr);
+                            llvm::Value* rank_ptr = create_gep(arg_struct, 1);
+                            llvm::StructType* tmp_type = (llvm::StructType*)(((llvm::PointerType*)(tmp->getType()))->getElementType());
+                            int rank = ((llvm::ArrayType*)(tmp_type->getElementType(2)))->getNumElements();
+                            builder->CreateStore(llvm::ConstantInt::get(context, llvm::APInt(32, rank)), rank_ptr);
+                            tmp = arg_struct;
+                        }
                     } else {
                         auto finder = std::find(needed_globals.begin(), 
                                 needed_globals.end(), h);
@@ -2474,7 +2454,6 @@
                             needed_global_struct);
                         int idx = std::distance(needed_globals.begin(), finder);
                         tmp = builder->CreateLoad(create_gep(ptr, idx));
->>>>>>> a805027c
                     }
                 } else if (is_a<ASR::Function_t>(*symbol_get_past_external(
                     ASR::down_cast<ASR::Var_t>(x.m_args[i])->m_v))) {
