#include <iostream>
#include <memory>
#include <unordered_map>
#include <functional>
#include <string_view>
#include <utility>

#include <llvm/ADT/STLExtras.h>
#include <llvm/Analysis/Passes.h>
#include <llvm/ExecutionEngine/ExecutionEngine.h>
#include <llvm/ExecutionEngine/GenericValue.h>
#include <llvm/ExecutionEngine/MCJIT.h>
#include <llvm/IR/Argument.h>
#include <llvm/IR/Attributes.h>
#include <llvm/IR/BasicBlock.h>
#include <llvm/IR/Constants.h>
#include <llvm/IR/DerivedTypes.h>
#include <llvm/IR/Function.h>
#include <llvm/IR/IRBuilder.h>
#include <llvm/IR/Instructions.h>
#include <llvm/IR/Intrinsics.h>
#include <llvm/IR/LegacyPassManager.h>
#include <llvm/IR/LLVMContext.h>
#include <llvm/IR/Module.h>
#include <llvm/IR/Type.h>
#include <llvm/Support/Casting.h>
#include <llvm/Support/ManagedStatic.h>
#include <llvm/Support/TargetSelect.h>
#include <llvm/Support/raw_ostream.h>
#include <llvm/ADT/APFloat.h>
#include <llvm/ADT/STLExtras.h>
#include <llvm/IR/Verifier.h>
#include <llvm/Support/TargetSelect.h>
#include <llvm/Target/TargetMachine.h>
#include <llvm/Transforms/Scalar.h>
#include <llvm/Transforms/Vectorize.h>
#include <llvm/ExecutionEngine/ObjectCache.h>
#include <llvm/Support/FileSystem.h>
#include <llvm/Support/Path.h>

#include <lfortran/asr.h>
#include <lfortran/containers.h>
#include <lfortran/codegen/asr_to_llvm.h>
#include <lfortran/pass/do_loops.h>
#include <lfortran/pass/implied_do_loops.h>
#include <lfortran/pass/select_case.h>
#include <lfortran/pass/global_stmts.h>
#include <lfortran/pass/param_to_const.h>
#include <lfortran/pass/nested_vars.h>
#include <lfortran/exception.h>
#include <lfortran/asr_utils.h>
#include <lfortran/pickle.h>


namespace LFortran {

using ASR::is_a;
using ASR::down_cast;
using ASR::down_cast2;

// Platform dependent fast unique hash:
uint64_t static get_hash(ASR::asr_t *node)
{
    return (uint64_t)node;
}

void printf(llvm::LLVMContext &context, llvm::Module &module,
    llvm::IRBuilder<> &builder, const std::vector<llvm::Value*> &args)
{
    llvm::Function *fn_printf = module.getFunction("_lfortran_printf");
    if (!fn_printf) {
        llvm::FunctionType *function_type = llvm::FunctionType::get(
                llvm::Type::getVoidTy(context), {llvm::Type::getInt8PtrTy(context)}, true);
        fn_printf = llvm::Function::Create(function_type,
                llvm::Function::ExternalLinkage, "_lfortran_printf", &module);
    }
    builder.CreateCall(fn_printf, args);
}

void exit(llvm::LLVMContext &context, llvm::Module &module,
    llvm::IRBuilder<> &builder, llvm::Value* exit_code)
{
    llvm::Function *fn_exit = module.getFunction("exit");
    if (!fn_exit) {
        llvm::FunctionType *function_type = llvm::FunctionType::get(
                llvm::Type::getVoidTy(context), {llvm::Type::getInt32Ty(context)},
                false);
        fn_exit = llvm::Function::Create(function_type,
                llvm::Function::ExternalLinkage, "exit", &module);
    }
    builder.CreateCall(fn_exit, {exit_code});
}

class ASRToLLVMVisitor : public ASR::BaseVisitor<ASRToLLVMVisitor>
{
private:
  //!< A map from sin, cos, etc. to the corresponding functions
  std::unordered_map<std::string, llvm::Function *> all_intrinsics;

  std::vector<std::string> lfortran_intrinsics;

  //! To be used by visit_DerivedRef.
  std::string der_type_name;

  //! Helpful for debugging while testing LLVM code
  void print_util(llvm::Value* v, std::string fmt_chars) {
        std::vector<llvm::Value *> args;
        std::vector<std::string> fmt;
        args.push_back(v);
        fmt.push_back(fmt_chars);
        std::string fmt_str;
        for (size_t i=0; i<fmt.size(); i++) {
            fmt_str += fmt[i];
            if (i < fmt.size()-1) fmt_str += " ";
        }
        fmt_str += "\n";
        llvm::Value *fmt_ptr = builder->CreateGlobalStringPtr(fmt_str);
        std::vector<llvm::Value *> printf_args;
        printf_args.push_back(fmt_ptr);
        printf_args.insert(printf_args.end(), args.begin(), args.end());
        printf(context, *module, *builder, printf_args);
    }

public:
    llvm::LLVMContext &context;
    std::unique_ptr<llvm::Module> module;
    std::unique_ptr<llvm::IRBuilder<>> builder;

    llvm::Value *tmp;
    llvm::BasicBlock *current_loophead, *current_loopend, *if_return;
    bool early_return = false;
    std::string mangle_prefix;
    bool prototype_only;
    llvm::StructType *complex_type_4, *complex_type_8;
    llvm::StructType *complex_type_4_ptr, *complex_type_8_ptr;
    llvm::PointerType *character_type;
    
    // Data Members for handling arrays
    llvm::StructType* dim_des;
    std::map<int, llvm::ArrayType*> rank2desc;
    std::map<std::pair<std::pair<int, int>, std::pair<int, int>>, llvm::StructType*> tkr2array;

    std::map<std::string, std::pair<llvm::Type*, llvm::Type*>> fname2arg_type;

    // Maps for containing information regarding derived types
    std::map<std::string, llvm::StructType*> name2dertype;
    std::map<std::string, std::map<std::string, int>> name2memidx;

    std::map<uint64_t, llvm::Value*> llvm_symtab; // llvm_symtab_value
    std::map<uint64_t, llvm::Function*> llvm_symtab_fn;
    std::map<uint64_t, llvm::Value*> llvm_symtab_fn_arg;
    // Data members for handling nested functions
    std::vector<uint64_t> needed_globals; /* For saving the hash of variables 
        from a parent scope needed in a nested function */
    std::map<uint64_t, std::vector<llvm::Type*>> nested_func_types; /* For 
        saving the hash of a parent function needing to give access to 
        variables in a nested function, as well as the variable types */
    llvm::StructType* needed_global_struct; /*The struct type that will hold 
        variables needed in a nested function; will contain types as given in 
        the runtime descriptor member */
    std::string desc_name; // For setting the name of the global struct

    // Data members for callback functions/procedures as arguments
    std::map<std::string, uint64_t> interface_procs; /* Links a procedure
         implementation to it's string name for adding to the BB */


    ASRToLLVMVisitor(llvm::LLVMContext &context) : lfortran_intrinsics(std::vector<std::string>(
            {std::string("size")})
        ), context(context), prototype_only(false), dim_des(llvm::StructType::create(
            context, 
            std::vector<llvm::Type*>(
                {llvm::Type::getInt32Ty(context), 
                 llvm::Type::getInt32Ty(context), 
                 llvm::Type::getInt32Ty(context),
                 llvm::Type::getInt32Ty(context)}), 
                 "dimension_descriptor")
        )
        {}

    inline llvm::ArrayType* get_dim_des_array(int rank) {
        if( rank2desc.find(rank) != rank2desc.end() ) {
            return rank2desc[rank];
        } 
        rank2desc[rank] = llvm::ArrayType::get(dim_des, rank);
        return rank2desc[rank];
    }

    inline llvm::Type* get_array_type
    (ASR::ttype_t* m_type_, int a_kind, int rank, ASR::dimension_t* m_dims,
     bool get_pointer=false) {
        ASR::ttypeType type_ = m_type_->type;
        int size = 0;
        if( verify_dimensions_t(m_dims, rank) ) {
            size = 1;
            for( int r = 0; r < rank; r++ ) {
                ASR::dimension_t m_dim = m_dims[r];
                int start = ((ASR::ConstantInteger_t*)(m_dim.m_start))->m_n;
                int end = ((ASR::ConstantInteger_t*)(m_dim.m_end))->m_n;
                size *= (end - start + 1);
            }
        }
        std::pair<std::pair<int, int>, std::pair<int, int>> array_key = std::make_pair(std::make_pair((int)type_, a_kind), std::make_pair(rank, size));
        if( tkr2array.find(array_key) != tkr2array.end() ) {
            return tkr2array[array_key];
        }
        llvm::ArrayType* dim_des_array = get_dim_des_array(rank);
        llvm::Type* el_type = nullptr;
        switch(type_) {
            case ASR::ttypeType::Integer: {
                el_type = getIntType(a_kind);
                break;
            }
            case ASR::ttypeType::IntegerPointer: {
                el_type = getIntType(a_kind, true);
                break;
            }
            case ASR::ttypeType::Real: {
                el_type = getFPType(a_kind);
                break;
            }
            case ASR::ttypeType::RealPointer: {
                el_type = getFPType(a_kind, true);
                break;
            }
            case ASR::ttypeType::Complex: {
                el_type = getComplexType(a_kind);
                break;
            }
            case ASR::ttypeType::ComplexPointer: {
                el_type = getComplexType(a_kind, true);
                break;
            }
            case ASR::ttypeType::Logical: {
                el_type = llvm::Type::getInt1Ty(context);
                break;
            }
            case ASR::ttypeType::Derived: {
                el_type = getDerivedType(m_type_);
                break;
            }
            default:
                break;
        }
        std::vector<llvm::Type*> array_type_vec = {
            llvm::ArrayType::get(el_type, size), 
            llvm::Type::getInt32Ty(context),
            dim_des_array};
        tkr2array[array_key] = llvm::StructType::create(context, array_type_vec, "array");
        if( get_pointer ) {
            return tkr2array[array_key]->getPointerTo();
        }
        return (llvm::Type*) tkr2array[array_key];
    }

    inline llvm::Value* create_gep(llvm::Value* ds, int idx) {
        std::vector<llvm::Value*> idx_vec = {
        llvm::ConstantInt::get(context, llvm::APInt(32, 0)),
        llvm::ConstantInt::get(context, llvm::APInt(32, idx))};
        return builder->CreateGEP(ds, idx_vec);
    }

    inline llvm::Value* create_gep(llvm::Value* ds, llvm::Value* idx) {
        std::vector<llvm::Value*> idx_vec = {
        llvm::ConstantInt::get(context, llvm::APInt(32, 0)),
        idx};
        return builder->CreateGEP(ds, idx_vec);
    }

    inline llvm::Value* create_ptr_gep(llvm::Value* ptr, int idx) {
        std::vector<llvm::Value*> idx_vec = {
        llvm::ConstantInt::get(context, llvm::APInt(32, idx))};
        return builder->CreateInBoundsGEP(ptr, idx_vec);
    }

    inline llvm::Value* create_ptr_gep(llvm::Value* ptr, llvm::Value* idx) {
        std::vector<llvm::Value*> idx_vec = {idx};
        return builder->CreateInBoundsGEP(ptr, idx_vec);
    }

    inline bool verify_dimensions_t(ASR::dimension_t* m_dims, int n_dims) {
        if( n_dims <= 0 ) {
            return false;
        }
        bool is_ok = true;
        for( int r = 0; r < n_dims; r++ ) {
            if( m_dims[r].m_end == nullptr ) {
                is_ok = false;
                break;
            }
        }
        return is_ok;
    }

    inline void fill_array_details(llvm::Value* arr, ASR::dimension_t* m_dims, 
                                   int n_dims) {
        if( verify_dimensions_t(m_dims, n_dims) ) {
            llvm::Value* offset_val = create_gep(arr, 1);
            builder->CreateStore(llvm::ConstantInt::get(context, llvm::APInt(32, 0)), offset_val);
            llvm::Value* dim_des_val = create_gep(arr, 2);
            for( int r = 0; r < n_dims; r++ ) {
                ASR::dimension_t m_dim = m_dims[r];
                llvm::Value* dim_val = create_gep(dim_des_val, r);
                llvm::Value* s_val = create_gep(dim_val, 0);
                llvm::Value* l_val = create_gep(dim_val, 1);
                llvm::Value* u_val = create_gep(dim_val, 2);
                llvm::Value* dim_size_ptr = create_gep(dim_val, 3);
                builder->CreateStore(llvm::ConstantInt::get(context, llvm::APInt(32, 1)), s_val);
                visit_expr(*(m_dim.m_start));
                builder->CreateStore(tmp, l_val);
                visit_expr(*(m_dim.m_end));
                builder->CreateStore(tmp, u_val);
                u_val = builder->CreateLoad(u_val);
                l_val = builder->CreateLoad(l_val);
                llvm::Value* dim_size = builder->CreateAdd(builder->CreateSub(u_val, l_val), 
                                                           llvm::ConstantInt::get(context, llvm::APInt(32, 1)));
                builder->CreateStore(dim_size, dim_size_ptr);
            }
        }
    }

    inline llvm::Type* getIntType(int a_kind, bool get_pointer=false) {
        llvm::Type* type_ptr = nullptr;
        if( get_pointer ) {
            switch(a_kind)
            {
                case 4:
                    type_ptr = llvm::Type::getInt32PtrTy(context);
                    break;
                case 8:
                    type_ptr = llvm::Type::getInt64PtrTy(context);
                    break;
                default:
                    throw CodeGenError("Only 32 and 64 bits integer kinds are supported.");
            }
        } else {
            switch(a_kind)
            {
                case 4:
                    type_ptr = llvm::Type::getInt32Ty(context);
                    break;
                case 8:
                    type_ptr = llvm::Type::getInt64Ty(context);
                    break;
                default:
                    throw CodeGenError("Only 32 and 64 bits integer kinds are supported.");
            }
        }
        return type_ptr;
    }

    inline llvm::Type* getFPType(int a_kind, bool get_pointer=false) {
        llvm::Type* type_ptr = nullptr;
        if( get_pointer ) {
            switch(a_kind)
            {
                case 4:
                    type_ptr = llvm::Type::getFloatPtrTy(context);
                    break;
                case 8:
                    type_ptr =  llvm::Type::getDoublePtrTy(context);
                    break;
                default:
                    throw CodeGenError("Only 32 and 64 bits real kinds are supported.");
            }
        } else {
            switch(a_kind)
            {
                case 4:
                    type_ptr = llvm::Type::getFloatTy(context);
                    break;
                case 8:
                    type_ptr = llvm::Type::getDoubleTy(context);
                    break;
                default:
                    throw CodeGenError("Only 32 and 64 bits real kinds are supported.");
            }
        }
        return type_ptr;
    }

    inline llvm::Type* getComplexType(int a_kind, bool get_pointer=false) {
        llvm::Type* type = nullptr;
        switch(a_kind)
        {
            case 4:
                type = complex_type_4;
                break;
            case 8:
                type = complex_type_8;
                break;
            default:
                throw CodeGenError("Only 32 and 64 bits complex kinds are supported.");
        }
        if( type != nullptr ) {
            if( get_pointer ) {
                return type->getPointerTo();
            } else {
                return type;
            }
        }
        return nullptr;
    }

    llvm::Type* getDerivedType(ASR::ttype_t* _type, bool is_pointer=false) {
        ASR::Derived_t* der = (ASR::Derived_t*)(&(_type->base));
        ASR::symbol_t* der_sym;
        if( der->m_derived_type->type == ASR::symbolType::ExternalSymbol ) {
            ASR::ExternalSymbol_t* der_extr = (ASR::ExternalSymbol_t*)(&(der->m_derived_type->base));
            der_sym = der_extr->m_external;
        } else {
            der_sym = der->m_derived_type;   
        }
        ASR::DerivedType_t* der_type = (ASR::DerivedType_t*)(&(der_sym->base));
        std::string der_type_name = std::string(der_type->m_name);
        llvm::StructType* der_type_llvm;
        if( name2dertype.find(der_type_name) != name2dertype.end() ) {
            der_type_llvm = name2dertype[der_type_name];
        } else {
            std::map<std::string, ASR::symbol_t*> scope = der_type->m_symtab->scope;
            std::vector<llvm::Type*> member_types;
            int member_idx = 0;
            for( auto itr = scope.begin(); itr != scope.end(); itr++ ) {
                ASR::Variable_t* member = (ASR::Variable_t*)(&(itr->second->base));
                llvm::Type* mem_type = nullptr;
                switch( member->m_type->type ) {
                    case ASR::ttypeType::Integer: {
                        int a_kind = down_cast<ASR::Integer_t>(member->m_type)->m_kind;
                        mem_type = getIntType(a_kind);
                        break;
                    }
                    case ASR::ttypeType::Real: {
                        int a_kind = down_cast<ASR::Real_t>(member->m_type)->m_kind;
                        mem_type = getFPType(a_kind);
                        break;
                    }
                    case ASR::ttypeType::Derived: {
                        mem_type = getDerivedType(member->m_type);
                        break;
                    }
                    case ASR::ttypeType::Complex: {
                        int a_kind = down_cast<ASR::Complex_t>(member->m_type)->m_kind;
                        mem_type = getComplexType(a_kind);
                        break;
                    }
                    default:
                        throw SemanticError("Cannot identify the type of member, '" + 
                                            std::string(member->m_name) + 
                                            "' in derived type, '" + der_type_name + "'.", 
                                            member->base.base.loc);
                }
                member_types.push_back(mem_type);
                name2memidx[der_type_name][std::string(member->m_name)] = member_idx;
                member_idx++;
            }
            der_type_llvm = llvm::StructType::create(context, member_types, der_type_name);
            name2dertype[der_type_name] = der_type_llvm;
        }
        if( is_pointer ) {
            return der_type_llvm->getPointerTo();
        }
        return (llvm::Type*) der_type_llvm;
    }


    /*
    * Dispatches the required function from runtime library to 
    * perform the specified binary operation.
    * 
    * @param left_arg llvm::Value* The left argument of the binary operator.
    * @param right_arg llvm::Value* The right argument of the binary operator.
    * @param runtime_func_name std::string The name of the function to be dispatched
    *                                      from runtime library.
    * @returns llvm::Value* The result of the operation.
    * 
    * Note
    * ====
    * 
    * Internally the call to this function gets transformed into a runtime call:
    * void _lfortran_complex_add(complex* a, complex* b, complex *result)
    * 
    * As of now the following values for func_name are supported,
    * 
    * _lfortran_complex_add
    * _lfortran_complex_sub
    * _lfortran_complex_div
    * _lfortran_complex_mul
    */
    llvm::Value* lfortran_complex_bin_op(llvm::Value* left_arg, llvm::Value* right_arg, 
                                         std::string runtime_func_name, 
                                         llvm::Type* complex_type=nullptr)
    {
        if( complex_type == nullptr ) {
            complex_type = complex_type_4;
        }
        llvm::Function *fn = module->getFunction(runtime_func_name);
        if (!fn) {
            llvm::FunctionType *function_type = llvm::FunctionType::get(
                    llvm::Type::getVoidTy(context), {
                        complex_type->getPointerTo(),
                        complex_type->getPointerTo(),
                        complex_type->getPointerTo()
                    }, true);
            fn = llvm::Function::Create(function_type,
                    llvm::Function::ExternalLinkage, runtime_func_name, *module);
        }

        llvm::AllocaInst *pleft_arg = builder->CreateAlloca(complex_type,
            nullptr);

        builder->CreateStore(left_arg, pleft_arg);
        llvm::AllocaInst *pright_arg = builder->CreateAlloca(complex_type,
            nullptr);
        builder->CreateStore(right_arg, pright_arg);
        llvm::AllocaInst *presult = builder->CreateAlloca(complex_type,
            nullptr);
        std::vector<llvm::Value*> args = {pleft_arg, pright_arg, presult};
        builder->CreateCall(fn, args);
        return builder->CreateLoad(presult);
    }


    llvm::Value* lfortran_strop(llvm::Value* left_arg, llvm::Value* right_arg, 
                                         std::string runtime_func_name)
    {
        llvm::Function *fn = module->getFunction(runtime_func_name);
        if (!fn) {
            llvm::FunctionType *function_type = llvm::FunctionType::get(
                    llvm::Type::getVoidTy(context), {
                        character_type->getPointerTo(),
                        character_type->getPointerTo(),
                        character_type->getPointerTo()
                    }, false);
            fn = llvm::Function::Create(function_type,
                    llvm::Function::ExternalLinkage, runtime_func_name, *module);
        }
        llvm::AllocaInst *pleft_arg = builder->CreateAlloca(character_type,
            nullptr);
        builder->CreateStore(left_arg, pleft_arg);
        llvm::AllocaInst *pright_arg = builder->CreateAlloca(character_type,
            nullptr);
        builder->CreateStore(right_arg, pright_arg);
        llvm::AllocaInst *presult = builder->CreateAlloca(character_type,
            nullptr);
        std::vector<llvm::Value*> args = {pleft_arg, pright_arg, presult};
        builder->CreateCall(fn, args);
        return builder->CreateLoad(presult);
    }


    // This function is called as:
    // float complex_re(complex a)
    // And it extracts the real part of the complex number
    llvm::Value *complex_re(llvm::Value *c, llvm::Type* complex_type=nullptr) {
        if( complex_type == nullptr ) {
            complex_type = complex_type_4;
        }
        if( c->getType()->isPointerTy() ) {
            c = builder->CreateLoad(c);
        }
        llvm::AllocaInst *pc = builder->CreateAlloca(complex_type, nullptr);
        builder->CreateStore(c, pc);
        std::vector<llvm::Value *> idx = {
            llvm::ConstantInt::get(context, llvm::APInt(32, 0)),
            llvm::ConstantInt::get(context, llvm::APInt(32, 0))};
        llvm::Value *pim = builder->CreateGEP(pc, idx);
        return builder->CreateLoad(pim);
    }

    llvm::Value *complex_im(llvm::Value *c, llvm::Type* complex_type=nullptr) {
        if( complex_type == nullptr ) {
            complex_type = complex_type_4;
        }
        llvm::AllocaInst *pc = builder->CreateAlloca(complex_type, nullptr);
        builder->CreateStore(c, pc);
        std::vector<llvm::Value *> idx = {
            llvm::ConstantInt::get(context, llvm::APInt(32, 0)),
            llvm::ConstantInt::get(context, llvm::APInt(32, 1))};
        llvm::Value *pim = builder->CreateGEP(pc, idx);
        return builder->CreateLoad(pim);
    }

    llvm::Value *complex_from_floats(llvm::Value *re, llvm::Value *im, 
                                     llvm::Type* complex_type=nullptr) {
        if( complex_type == nullptr ) {
            complex_type = complex_type_4;
        }
        llvm::AllocaInst *pres = builder->CreateAlloca(complex_type, nullptr);
        std::vector<llvm::Value *> idx1 = {
            llvm::ConstantInt::get(context, llvm::APInt(32, 0)),
            llvm::ConstantInt::get(context, llvm::APInt(32, 0))};
        std::vector<llvm::Value *> idx2 = {
            llvm::ConstantInt::get(context, llvm::APInt(32, 0)),
            llvm::ConstantInt::get(context, llvm::APInt(32, 1))};
        llvm::Value *pre = builder->CreateGEP(pres, idx1);
        llvm::Value *pim = builder->CreateGEP(pres, idx2);
        builder->CreateStore(re, pre);
        builder->CreateStore(im, pim);
        return builder->CreateLoad(pres);
    }

    llvm::Value *nested_struct_rd(std::vector<llvm::Value*> vals,
            llvm::StructType* rd) {
        llvm::AllocaInst *pres = builder->CreateAlloca(rd, nullptr);
        llvm::Value *pim = builder->CreateGEP(pres, vals);
        return builder->CreateLoad(pim);
    }

    /**
     * @brief This function generates the
     * @detail This is converted to
     *
     *     float lfortran_KEY(float *x)
     *
     *   Where KEY can be any of the supported intrinsics; this is then
     *   transformed into a runtime call:
     *
     *     void _lfortran_KEY(float x, float *result)
     */
    llvm::Value* lfortran_intrinsic(llvm::Function *fn, llvm::Value* pa, int a_kind)
    {
        llvm::Type *presult_type = getFPType(a_kind);
        llvm::AllocaInst *presult = builder->CreateAlloca(presult_type, nullptr);
        llvm::Value *a = builder->CreateLoad(pa);
        std::vector<llvm::Value*> args = {a, presult};
        builder->CreateCall(fn, args);
        return builder->CreateLoad(presult);
    }

    void visit_TranslationUnit(const ASR::TranslationUnit_t &x) {
        module = std::make_unique<llvm::Module>("LFortran", context);
        module->setDataLayout("");
        builder = std::make_unique<llvm::IRBuilder<>>(context);


        // All loose statements must be converted to a function, so the items
        // must be empty:
        LFORTRAN_ASSERT(x.n_items == 0);

        // Define LLVM types that we might need
        // Complex type is represented as an identified struct in LLVM
        // %complex = type { float, float }
        std::vector<llvm::Type*> els_4 = {
            llvm::Type::getFloatTy(context),
            llvm::Type::getFloatTy(context)};
        std::vector<llvm::Type*> els_8 = {
            llvm::Type::getDoubleTy(context),
            llvm::Type::getDoubleTy(context)};
        std::vector<llvm::Type*> els_4_ptr = {
            llvm::Type::getFloatPtrTy(context),
            llvm::Type::getFloatPtrTy(context)};
        std::vector<llvm::Type*> els_8_ptr = {
            llvm::Type::getDoublePtrTy(context),
            llvm::Type::getDoublePtrTy(context)};
        complex_type_4 = llvm::StructType::create(context, els_4, "complex_4");
        complex_type_8 = llvm::StructType::create(context, els_8, "complex_8");
        complex_type_4_ptr = llvm::StructType::create(context, els_4_ptr, "complex_4_ptr");
        complex_type_8_ptr = llvm::StructType::create(context, els_8_ptr, "complex_8_ptr");
        character_type = llvm::Type::getInt8PtrTy(context);

        llvm::Type* size_arg = (llvm::Type*)llvm::StructType::create(context, std::vector<llvm::Type*>({
                                                                                    dim_des->getPointerTo(),
                                                                                    getIntType(4)}), "size_arg");
        fname2arg_type["size"] = std::make_pair(size_arg, size_arg->getPointerTo());

        // Process Variables first:
        for (auto &item : x.m_global_scope->scope) {
            if (is_a<ASR::Variable_t>(*item.second)) {
                visit_symbol(*item.second);
            }
        }

        prototype_only = true;
        // Generate function prototypes
        for (auto &item : x.m_global_scope->scope) {
            if (is_a<ASR::Function_t>(*item.second)) {
                visit_Function(*ASR::down_cast<ASR::Function_t>(item.second));
            }
            if (is_a<ASR::Subroutine_t>(*item.second)) {
                visit_Subroutine(*ASR::down_cast<ASR::Subroutine_t>(item.second));
            }
        }
        prototype_only = false;

        // TODO: handle depencencies across modules and main program

        // Then do all the procedures
        for (auto &item : x.m_global_scope->scope) {
            if (is_a<ASR::Function_t>(*item.second)
                || is_a<ASR::Subroutine_t>(*item.second)) {
                visit_symbol(*item.second);
            }
        }

        // Then do all the modules in the right order
        std::vector<std::string> build_order
            = determine_module_dependencies(x);
        for (auto &item : build_order) {
            LFORTRAN_ASSERT(x.m_global_scope->scope.find(item)
                != x.m_global_scope->scope.end());
            ASR::symbol_t *mod = x.m_global_scope->scope[item];
            visit_symbol(*mod);
        }

        // Then the main program
        for (auto &item : x.m_global_scope->scope) {
            if (is_a<ASR::Program_t>(*item.second)) {
                visit_symbol(*item.second);
            }
        }
    }

    // TODO: Uncomment and implement later
    // void check_single_element(llvm::Value* curr_idx, llvm::Value* arr) {
    // }

    inline llvm::Value* cmo_convertor_single_element(
        llvm::Value* arr, ASR::array_index_t* m_args, 
        int n_args, bool check_for_bounds) {
        llvm::Value* dim_des_arr_ptr = create_gep(arr, 2);
        llvm::Value* prod = llvm::ConstantInt::get(context, llvm::APInt(32, 1));
        llvm::Value* idx = llvm::ConstantInt::get(context, llvm::APInt(32, 0));
        for( int r = 0; r < n_args; r++ ) {
            ASR::array_index_t curr_idx = m_args[r];
            this->visit_expr_wrapper(curr_idx.m_right, true);
            llvm::Value* curr_llvm_idx = tmp;
            llvm::Value* dim_des_ptr = create_gep(dim_des_arr_ptr, r);
            if( check_for_bounds ) {
                llvm::Value* lval = builder->CreateLoad(create_gep(dim_des_ptr, 1));
                curr_llvm_idx = builder->CreateSub(curr_llvm_idx, lval);
                // check_single_element(curr_llvm_idx, arr); TODO: To be implemented
            }
            idx = builder->CreateAdd(idx, builder->CreateMul(prod, curr_llvm_idx));
            llvm::Value* dim_size = builder->CreateLoad(create_gep(dim_des_ptr, 3));
            prod = builder->CreateMul(prod, dim_size);
        }
        return idx;
    }

    inline bool is_explicit_shape(ASR::Variable_t* v) {
        ASR::dimension_t* m_dims;
        int n_dims;
        switch( v->m_type->type ) {
            case ASR::ttypeType::Integer: {
                ASR::Integer_t* v_type = down_cast<ASR::Integer_t>(v->m_type);
                m_dims = v_type->m_dims;
                n_dims = v_type->n_dims;
                break;
            }
            case ASR::ttypeType::Real: {
                ASR::Real_t* v_type = down_cast<ASR::Real_t>(v->m_type);
                m_dims = v_type->m_dims;
                n_dims = v_type->n_dims;
                break;
            }
            case ASR::ttypeType::Complex: {
                ASR::Complex_t* v_type = down_cast<ASR::Complex_t>(v->m_type);
                m_dims = v_type->m_dims;
                n_dims = v_type->n_dims;
                break;
            }
            case ASR::ttypeType::Logical: {
                ASR::Logical_t* v_type = down_cast<ASR::Logical_t>(v->m_type);
                m_dims = v_type->m_dims;
                n_dims = v_type->n_dims;
                break;
            }
            case ASR::ttypeType::Derived: {
                ASR::Derived_t* v_type = down_cast<ASR::Derived_t>(v->m_type);
                m_dims = v_type->m_dims;
                n_dims = v_type->n_dims;
                break;
            }
            default: {
                throw CodeGenError("Explicit shape checking supported only for integer, real, complex, logical and derived types.");
            }
        }
        return verify_dimensions_t(m_dims, n_dims);
    }

    inline void get_single_element(const ASR::ArrayRef_t& x) {
        ASR::Variable_t *v = ASR::down_cast<ASR::Variable_t>(x.m_v);
        uint32_t v_h = get_hash((ASR::asr_t*)v);
        LFORTRAN_ASSERT(llvm_symtab.find(v_h) != llvm_symtab.end());
        llvm::Value* array = llvm_symtab[v_h];
        bool check_for_bounds = is_explicit_shape(v);
        llvm::Value* idx = cmo_convertor_single_element(array, x.m_args, (int) x.n_args, check_for_bounds);
        llvm::Value* array_ptr = create_gep(array, 0);
        llvm::Value* ptr_to_array_idx = create_gep(array_ptr, idx);
        tmp = ptr_to_array_idx;
    }

    void visit_ArrayRef(const ASR::ArrayRef_t& x) {
        get_single_element(x);
    }

    void visit_DerivedRef(const ASR::DerivedRef_t& x) {
        der_type_name = "";
        this->visit_expr(*x.m_v);
        ASR::Variable_t* member = down_cast<ASR::Variable_t>(symbol_get_past_external(x.m_m));
        std::string member_name = std::string(member->m_name);
        LFORTRAN_ASSERT(der_type_name.size() != 0);
        int member_idx = name2memidx[der_type_name][member_name];
        std::vector<llvm::Value*> idx_vec = {
            llvm::ConstantInt::get(context, llvm::APInt(32, 0)),
            llvm::ConstantInt::get(context, llvm::APInt(32, member_idx))};
        llvm::Value* tmp1 = builder->CreateGEP(tmp, idx_vec);
        if( member->m_type->type == ASR::ttypeType::Derived ) {
            ASR::Derived_t* der = (ASR::Derived_t*)(&(member->m_type->base));
            ASR::DerivedType_t* der_type = (ASR::DerivedType_t*)(&(der->m_derived_type->base));
            der_type_name = std::string(der_type->m_name);
            uint32_t h = get_hash((ASR::asr_t*)member);
            if( llvm_symtab.find(h) != llvm_symtab.end() ) {
                tmp = llvm_symtab[h];
            }
        }
        tmp = tmp1;
    }

    void visit_Variable(const ASR::Variable_t &x) {
        uint32_t h = get_hash((ASR::asr_t*)&x);
        // This happens at global scope, so the intent can only be either local
        // (global variable declared/initialized in this translation unit), or
        // external (global variable not declared/initialized in this
        // translation unit, just referenced).
        LFORTRAN_ASSERT(x.m_intent == intent_local
            || x.m_abi == ASR::abiType::Interactive);
        bool external = (x.m_abi != ASR::abiType::Source);
        llvm::Constant* init_value = nullptr;
        if (x.m_value != nullptr){
            this->visit_expr_wrapper(x.m_value, true);
            init_value = llvm::dyn_cast<llvm::Constant>(tmp);
        }
        if (x.m_type->type == ASR::ttypeType::Integer) {
            int a_kind = down_cast<ASR::Integer_t>(x.m_type)->m_kind;
            llvm::Type *type;
            int init_value_bits = 8*a_kind;
            type = getIntType(a_kind);
            llvm::Constant *ptr = module->getOrInsertGlobal(x.m_name,
                type);
            if (!external) {
                if (init_value) {
                    module->getNamedGlobal(x.m_name)->setInitializer(
                            init_value);
                } else {
                    module->getNamedGlobal(x.m_name)->setInitializer(
                            llvm::ConstantInt::get(context, 
                                llvm::APInt(init_value_bits, 0)));
                }
            }
            llvm_symtab[h] = ptr;
        } else if (x.m_type->type == ASR::ttypeType::Real) {
            int a_kind = down_cast<ASR::Real_t>(x.m_type)->m_kind;
            llvm::Type *type;
            int init_value_bits = 8*a_kind;
            type = getFPType(a_kind);
            llvm::Constant *ptr = module->getOrInsertGlobal(x.m_name, type);
            if (!external) {
                if (init_value) {
                    module->getNamedGlobal(x.m_name)->setInitializer(
                            init_value);
                } else {
                    if( init_value_bits == 32 ) {
                        module->getNamedGlobal(x.m_name)->setInitializer(
                                llvm::ConstantFP::get(context, 
                                    llvm::APFloat((float)0)));
                    } else if( init_value_bits == 64 ) {
                        module->getNamedGlobal(x.m_name)->setInitializer(
                                llvm::ConstantFP::get(context, 
                                    llvm::APFloat((double)0)));
                    }
                }
            }
            llvm_symtab[h] = ptr;
        } else if (x.m_type->type == ASR::ttypeType::Logical) {
            llvm::Constant *ptr = module->getOrInsertGlobal(x.m_name,
                llvm::Type::getInt1Ty(context));
            if (!external) {
                if (init_value) {
                    module->getNamedGlobal(x.m_name)->setInitializer(
                            init_value);
                } else {
                    module->getNamedGlobal(x.m_name)->setInitializer(
                            llvm::ConstantInt::get(context, 
                                llvm::APInt(1, 0)));
                }
            }
            llvm_symtab[h] = ptr;
        } else {
            throw CodeGenError("Variable type not supported");
        }
    }

    void visit_Module(const ASR::Module_t &x) {
        mangle_prefix = "__module_" + std::string(x.m_name) + "_";
        for (auto &item : x.m_symtab->scope) {
            if (is_a<ASR::Variable_t>(*item.second)) {
                ASR::Variable_t *v = down_cast<ASR::Variable_t>(
                        item.second);
                visit_Variable(*v);
            }
        }
        visit_procedures(x);
        mangle_prefix = "";
    }

    void visit_Program(const ASR::Program_t &x) {
        // Generate code for nested subroutines and functions first:
        visit_procedures(x);

        // Generate code for the main program
        llvm::FunctionType *function_type = llvm::FunctionType::get(
                llvm::Type::getInt32Ty(context), {}, false);
        llvm::Function *F = llvm::Function::Create(function_type,
                llvm::Function::ExternalLinkage, "main", module.get());
        llvm::BasicBlock *BB = llvm::BasicBlock::Create(context,
                ".entry", F);
        builder->SetInsertPoint(BB);
        declare_vars(x);
        for (size_t i=0; i<x.n_body; i++) {
            this->visit_stmt(*x.m_body[i]);
        }
        llvm::Value *ret_val2 = llvm::ConstantInt::get(context,
            llvm::APInt(32, 0));
        builder->CreateRet(ret_val2);
    }

    template<typename T>
    void declare_vars(const T &x) {
        llvm::Value *target_var;
        for (auto &item : x.m_symtab->scope) {
            if (is_a<ASR::Variable_t>(*item.second)) {
                ASR::Variable_t *v = down_cast<ASR::Variable_t>(item.second);
                uint32_t h = get_hash((ASR::asr_t*)v);
                llvm::Type *type;
                ASR::ttype_t* m_type_;
                int n_dims = 0, a_kind = 4;
                ASR::dimension_t* m_dims = nullptr;
                bool is_array_type = false;
                if (v->m_intent == intent_local || 
                    v->m_intent == intent_return_var || 
                    !v->m_intent) { 
                    switch (v->m_type->type) {
                        case (ASR::ttypeType::Integer) : {
                            ASR::Integer_t* v_type = down_cast<ASR::Integer_t>(v->m_type);
                            m_type_ = v->m_type;
                            m_dims = v_type->m_dims;
                            n_dims = v_type->n_dims;
                            a_kind = v_type->m_kind;
                            if( n_dims > 0 ) {
                                is_array_type = true;
                                type = get_array_type(m_type_, a_kind, n_dims, m_dims);
                            } else {
                                type = getIntType(a_kind);
                            }
                            break;
                        }
                        case (ASR::ttypeType::Real) : {
                            ASR::Real_t* v_type = down_cast<ASR::Real_t>(v->m_type);
                            m_type_ = v->m_type;
                            m_dims = v_type->m_dims;
                            n_dims = v_type->n_dims;
                            a_kind = v_type->m_kind;
                            if( n_dims > 0 ) {
                                is_array_type = true;
                                type = get_array_type(m_type_, a_kind, n_dims, m_dims);
                            } else {
                                type = getFPType(a_kind);
                            }
                            break;
                        }
                        case (ASR::ttypeType::Complex) : {
                            ASR::Complex_t* v_type = down_cast<ASR::Complex_t>(v->m_type);
                            m_type_ = v->m_type;
                            m_dims = v_type->m_dims;
                            n_dims = v_type->n_dims;
                            a_kind = v_type->m_kind;
                            if( n_dims > 0 ) {
                                is_array_type = true;
                                type = get_array_type(m_type_, a_kind, n_dims, m_dims);
                            } else {
                                type = getComplexType(a_kind);
                            }
                            break;
                        }
                        case (ASR::ttypeType::Character) :
                            type = character_type;
                            break;
                        case (ASR::ttypeType::Logical) : {
                            ASR::Logical_t* v_type = down_cast<ASR::Logical_t>(v->m_type);
                            m_type_ = v->m_type;
                            m_dims = v_type->m_dims;
                            n_dims = v_type->n_dims;
                            a_kind = v_type->m_kind;
                            if( n_dims > 0 ) {
                                is_array_type = true;
                                type = get_array_type(m_type_, a_kind, n_dims, m_dims);
                            } else {
                                type = llvm::Type::getInt1Ty(context);
                            }
                            break;
                        }
                        case (ASR::ttypeType::Derived) : {
                            ASR::Derived_t* v_type = down_cast<ASR::Derived_t>(v->m_type);
                            m_type_ = v->m_type;
                            m_dims = v_type->m_dims;
                            n_dims = v_type->n_dims;
                            if( n_dims > 0 ) {
                                is_array_type = true;
                                type = get_array_type(m_type_, a_kind, n_dims, m_dims);
                            } else {
                                type = getDerivedType(m_type_, false);
                            }
                            break;
                        }
                        case (ASR::ttypeType::IntegerPointer) : {
                            a_kind = down_cast<ASR::IntegerPointer_t>(v->m_type)->m_kind;
                            type = getIntType(a_kind, true);
                            break;
                        } 
                        case (ASR::ttypeType::RealPointer) : {
                            a_kind = down_cast<ASR::RealPointer_t>(v->m_type)->m_kind;
                            type = getFPType(a_kind, true);
                            break;
                        }
                        case (ASR::ttypeType::ComplexPointer) : {
                            a_kind = down_cast<ASR::ComplexPointer_t>(v->m_type)->m_kind;
                            type = getComplexType(a_kind, true);
                            break;
                        }
                        case (ASR::ttypeType::CharacterPointer) : {
                            type = llvm::Type::getInt8PtrTy(context);
                            break;
                        }
                        case (ASR::ttypeType::DerivedPointer) : {
                            throw CodeGenError("Pointers for Derived type not implemented yet in conversion");
                            break;
                        }
                        case (ASR::ttypeType::LogicalPointer) :
                            type = llvm::Type::getInt1Ty(context);
                            break;
                        default :
                            throw CodeGenError("Type not implemented");
                    }
                    std::string m_name = std::string(x.m_name);
                    if( is_array_type && 
                        std::find(lfortran_intrinsics.begin(), lfortran_intrinsics.end(), 
                                  m_name) != lfortran_intrinsics.end()) {
                        type = fname2arg_type[m_name].second;
                        is_array_type = false;
                    }
                    llvm::AllocaInst *ptr = builder->CreateAlloca(type, nullptr, v->m_name);
                    llvm_symtab[h] = ptr;
                    if( is_array_type ) {
                        fill_array_details(ptr, m_dims, n_dims);
                    }
                    if( v->m_value != nullptr ) {
                        target_var = ptr;
                        this->visit_expr_wrapper(v->m_value, true);
                        llvm::Value *init_value = tmp;
                        builder->CreateStore(init_value, target_var);
                        auto finder = std::find(needed_globals.begin(), 
                                needed_globals.end(), h);
                        if (finder != needed_globals.end()) {
                            llvm::Value* ptr = module->getOrInsertGlobal(desc_name, 
                                    needed_global_struct);
                            int idx = std::distance(needed_globals.begin(),
                                    finder);
                            builder->CreateStore(target_var, create_gep(ptr,
                                        idx));
                        }
                    }
                }
            }
        }
    }

    template <typename T>
    std::vector<llvm::Type*> convert_args(const T &x) {
        std::vector<llvm::Type*> args;
        for (size_t i=0; i<x.n_args; i++) {
            if (is_a<ASR::Variable_t>(*symbol_get_past_external(
                ASR::down_cast<ASR::Var_t>(x.m_args[i])->m_v))) {
                ASR::Variable_t *arg = EXPR2VAR(x.m_args[i]);
                LFORTRAN_ASSERT(is_arg_dummy(arg->m_intent));
                // We pass all arguments as pointers for now
                llvm::Type *type;
                ASR::ttype_t* m_type_;
                int n_dims = 0, a_kind = 4;
                ASR::dimension_t* m_dims = nullptr;
                bool is_array_type = false;
                switch (arg->m_type->type) {
                    case (ASR::ttypeType::Integer) : {
                        ASR::Integer_t* v_type = down_cast<ASR::Integer_t>(arg->m_type);
                        m_type_ = arg->m_type;
                        m_dims = v_type->m_dims;
                        n_dims = v_type->n_dims;
                        a_kind = v_type->m_kind;
                        if( n_dims > 0 ) {
                            is_array_type = true;
                            type = get_array_type(m_type_, a_kind, n_dims, m_dims, true);
                        } else {
                            type = getIntType(a_kind, true);
                        }
                        break;
                    }
                    case (ASR::ttypeType::Real) : {
                        ASR::Real_t* v_type = down_cast<ASR::Real_t>(arg->m_type);
                        m_type_ = arg->m_type;
                        m_dims = v_type->m_dims;
                        n_dims = v_type->n_dims;
                        a_kind = v_type->m_kind;
                        if( n_dims > 0 ) {
                            is_array_type = true;
                            type = get_array_type(m_type_, a_kind, n_dims, m_dims, true);
                        } else {
                            type = getFPType(a_kind, true);
                        }
                        break;
                    }
                    case (ASR::ttypeType::Complex) : {
                        int a_kind = down_cast<ASR::Complex_t>(arg->m_type)->m_kind;
                        type = getComplexType(a_kind, true);
                        break;
                    }
                    case (ASR::ttypeType::Character) :
                        throw CodeGenError("Character argument type not implemented yet in conversion");
                        break;
                    case (ASR::ttypeType::Logical) :
                        type = llvm::Type::getInt1PtrTy(context);
                        break;
                    case (ASR::ttypeType::Derived) : {
                        type = getDerivedType(arg->m_type, true);
                        break;
                    }
                    default :
                        LFORTRAN_ASSERT(false);
                }
                std::string m_name = std::string(x.m_name);
                if( is_array_type && 
                    std::find(lfortran_intrinsics.begin(), lfortran_intrinsics.end(), 
                                m_name) != lfortran_intrinsics.end()) {
                    type = fname2arg_type[m_name].second;
                    is_array_type = false;
                }
                args.push_back(type);
            } else if (is_a<ASR::Function_t>(*symbol_get_past_external(
                ASR::down_cast<ASR::Var_t>(x.m_args[i])->m_v))) {
                /* This is likely a procedure passed as an argument. For the
                   type, we need to pass in a function pointer with the
                   correct call signature. */
                ASR::Function_t* fn = ASR::down_cast<ASR::Function_t>(
                    symbol_get_past_external(ASR::down_cast<ASR::Var_t>(
                    x.m_args[i])->m_v));
                llvm::Type* type = get_function_type(*fn)->getPointerTo();
                args.push_back(type);
            } else if (is_a<ASR::Subroutine_t>(*symbol_get_past_external(
                ASR::down_cast<ASR::Var_t>(x.m_args[i])->m_v))) {
                ASR::Subroutine_t* fn = ASR::down_cast<ASR::Subroutine_t>(
                    symbol_get_past_external(ASR::down_cast<ASR::Var_t>(
                    x.m_args[i])->m_v));
                llvm::Type* type = get_subroutine_type(*fn)->getPointerTo();
                args.push_back(type);
            }
        }
        return args;
    }

    template <typename T>
    void declare_args(const T &x, llvm::Function &F) {
        size_t i = 0;
        for (llvm::Argument &llvm_arg : F.args()) {
            if (is_a<ASR::Variable_t>(*symbol_get_past_external(
                    ASR::down_cast<ASR::Var_t>(x.m_args[i])->m_v))) {
                ASR::Variable_t *arg = EXPR2VAR(x.m_args[i]);
                LFORTRAN_ASSERT(is_arg_dummy(arg->m_intent));
                uint32_t h = get_hash((ASR::asr_t*)arg);
                auto finder = std::find(needed_globals.begin(),
                    needed_globals.end(), h);
                if (finder != needed_globals.end()) {
                    llvm::Value* ptr = module->getOrInsertGlobal(desc_name,
                            needed_global_struct);
                    int idx = std::distance(needed_globals.begin(),
                            finder);
                    builder->CreateStore(&llvm_arg, create_gep(ptr,
                                idx));
                }
                std::string arg_s = arg->m_name;
                llvm_arg.setName(arg_s);
                llvm_symtab[h] = &llvm_arg;
            } else if (is_a<ASR::Function_t>(*symbol_get_past_external(
                ASR::down_cast<ASR::Var_t>(x.m_args[i])->m_v))) {
                // Deal with case where procedure passed in as argument
                ASR::Function_t *arg = EXPR2FUN(x.m_args[i]);
                uint32_t h = get_hash((ASR::asr_t*)arg);
                std::string arg_s = arg->m_name;
                llvm_arg.setName(arg_s);
                llvm_symtab_fn_arg[h] = &llvm_arg;
            } else if (is_a<ASR::Subroutine_t>(*symbol_get_past_external(
                ASR::down_cast<ASR::Var_t>(x.m_args[i])->m_v))) {
                // Deal with case where procedure passed in as argument
                ASR::Subroutine_t *arg = EXPR2SUB(x.m_args[i]);
                uint32_t h = get_hash((ASR::asr_t*)arg);
                std::string arg_s = arg->m_name;
                llvm_arg.setName(arg_s);
                llvm_symtab_fn_arg[h] = &llvm_arg;
            }
            i++;
        }
    }

    template <typename T>
    void declare_local_vars(const T &x) {
        declare_vars(x);
    }

    void fill_size(const ASR::Function_t& x) {
        ASR::Variable_t *arg = EXPR2VAR(x.m_args[0]);
        uint32_t h = get_hash((ASR::asr_t*)arg);
        llvm::Value* llvm_arg = llvm_symtab[h];
        ASR::Variable_t *ret = EXPR2VAR(x.m_return_var);
        h = get_hash((ASR::asr_t*)ret);
        llvm::Value* llvm_ret_ptr = llvm_symtab[h];
        llvm::Value* dim_des_val = builder->CreateLoad(create_gep(llvm_arg, 0));
        llvm::Value* rank = builder->CreateLoad(create_gep(llvm_arg, 1));
        builder->CreateStore(llvm::ConstantInt::get(context, llvm::APInt(32, 1)), llvm_ret_ptr);

        llvm::Function *fn = builder->GetInsertBlock()->getParent();
        llvm::BasicBlock *loophead = llvm::BasicBlock::Create(context, "loop.head", fn);
        llvm::BasicBlock *loopbody = llvm::BasicBlock::Create(context, "loop.body");
        llvm::BasicBlock *loopend = llvm::BasicBlock::Create(context, "loop.end");
        this->current_loophead = loophead;
        this->current_loopend = loopend;

        llvm::Value* r = builder->CreateAlloca(getIntType(4), nullptr);
        builder->CreateStore(llvm::ConstantInt::get(context, llvm::APInt(32, 0)), r);
        // head
        builder->CreateBr(loophead);
        builder->SetInsertPoint(loophead);
        llvm::Value *cond = builder->CreateICmpSLT(builder->CreateLoad(r), rank);
        builder->CreateCondBr(cond, loopbody, loopend);

        // body
        fn->getBasicBlockList().push_back(loopbody);
        builder->SetInsertPoint(loopbody);
        llvm::Value* r_val = builder->CreateLoad(r);
        llvm::Value* ret_val = builder->CreateLoad(llvm_ret_ptr);
        llvm::Value* dim_val = create_ptr_gep(dim_des_val, r_val);
        llvm::Value* dim_size_ptr = create_gep(dim_val, 3);
        llvm::Value* dim_size = builder->CreateLoad(dim_size_ptr);
        ret_val = builder->CreateMul(ret_val, dim_size);
        builder->CreateStore(ret_val, llvm_ret_ptr);
        r_val = builder->CreateAdd(r_val, llvm::ConstantInt::get(context, llvm::APInt(32, 1)));
        builder->CreateStore(r_val, r);
        builder->CreateBr(loophead);

        // end
        fn->getBasicBlockList().push_back(loopend);
        builder->SetInsertPoint(loopend);
    }

    void visit_Function(const ASR::Function_t &x) {
        if( !(x.m_abi == ASR::abiType::Source ||
              x.m_abi == ASR::abiType::Interactive ||
             (x.m_abi == ASR::abiType::Intrinsic && 
              std::find(lfortran_intrinsics.begin(), lfortran_intrinsics.end(), 
                        std::string(x.m_name)) != lfortran_intrinsics.end())) ) {
                            return;
        }
        // Check if the procedure has a nested function that needs access to
        // some variables in its local scope
        uint32_t h = get_hash((ASR::asr_t*)&x);
        std::vector<llvm::Type*> nested_type;
        if (nested_func_types[h].size() > 0) {
            nested_type = nested_func_types[h];
            needed_global_struct = llvm::StructType::create(
                context, nested_type, x.m_name);
            desc_name = x.m_name;
            std::string desc_string = "_nstd_strct";
            desc_name += desc_string;
            module->getOrInsertGlobal(desc_name, needed_global_struct);
            llvm::ConstantAggregateZero* initializer = 
                llvm::ConstantAggregateZero::get(needed_global_struct);
            module->getNamedGlobal(desc_name)->setInitializer(initializer);
        }
        instantiate_function(x);
        visit_procedures(x);
        generate_function(x);
    }


    void visit_Subroutine(const ASR::Subroutine_t &x) {
        if (x.m_abi != ASR::abiType::Source &&
            x.m_abi != ASR::abiType::Interactive) {
                return;
        }
        // Check if the procedure has a nested function that needs access to
        // some variables in its local scope
        uint32_t h = get_hash((ASR::asr_t*)&x);
        std::vector<llvm::Type*> nested_type;
        if (nested_func_types[h].size() > 0) {
            nested_type = nested_func_types[h];
            needed_global_struct = llvm::StructType::create(
                context, nested_type, x.m_name);
            desc_name = x.m_name;
            std::string desc_string = "_nstd_strct";
            desc_name += desc_string;
            module->getOrInsertGlobal(desc_name, needed_global_struct);
            llvm::ConstantAggregateZero* initializer = 
                llvm::ConstantAggregateZero::get(needed_global_struct);
            module->getNamedGlobal(desc_name)->setInitializer(initializer);
        }
        instantiate_subroutine(x);
        visit_procedures(x);
        generate_subroutine(x);
    }



    void instantiate_subroutine(const ASR::Subroutine_t &x){
        uint32_t h = get_hash((ASR::asr_t*)&x);
        llvm::Function *F = nullptr;
        if (llvm_symtab_fn.find(h) != llvm_symtab_fn.end()) {
            /*
            throw CodeGenError("Subroutine code already generated for '"
                + std::string(x.m_name) + "'");
            */
            F = llvm_symtab_fn[h];
        } else {
            llvm::FunctionType *function_type = get_subroutine_type(x);
            F = llvm::Function::Create(function_type,
                llvm::Function::ExternalLinkage, mangle_prefix + 
                x.m_name, module.get());
            llvm_symtab_fn[h] = F;
        }
    }

    llvm::FunctionType* get_subroutine_type(const ASR::Subroutine_t &x){
        std::vector<llvm::Type*> args = convert_args(x);
        llvm::FunctionType *function_type = llvm::FunctionType::get(
                llvm::Type::getVoidTy(context), args, false);
        return function_type;
    }


    void generate_subroutine(const ASR::Subroutine_t &x){
        uint32_t h = get_hash((ASR::asr_t*)&x);
        bool interactive = (x.m_abi == ASR::abiType::Interactive);
        if (x.m_deftype == ASR::deftypeType::Implementation) {

            if (interactive) return;

            if (!prototype_only) {
                llvm::Function* F = llvm_symtab_fn[h];
                llvm::BasicBlock *BB = llvm::BasicBlock::Create(context,
                        ".entry", F);
                builder->SetInsertPoint(BB);

                declare_args(x, *F);

                declare_local_vars(x);

                for (size_t i=0; i<x.n_body; i++) {
                    this->visit_stmt(*x.m_body[i]);
                }

                builder->CreateRetVoid();
            }
        }
    }


    void instantiate_function(const ASR::Function_t &x){
        uint32_t h = get_hash((ASR::asr_t*)&x);
        llvm::Function *F = nullptr;
        if (llvm_symtab_fn.find(h) != llvm_symtab_fn.end()) {
            /*
            throw CodeGenError("Function code already generated for '"
                + std::string(x.m_name) + "'");
            */
            F = llvm_symtab_fn[h];
        } else {
            llvm::FunctionType* function_type = get_function_type(x);
            F = llvm::Function::Create(function_type,
                llvm::Function::ExternalLinkage, mangle_prefix + 
                x.m_name, module.get());
            llvm_symtab_fn[h] = F;
        }
    }


    llvm::FunctionType* get_function_type(const ASR::Function_t &x){
        ASR::ttype_t *return_var_type0 = EXPR2VAR(x.m_return_var)->m_type;
        ASR::ttypeType return_var_type = return_var_type0->type;
        llvm::Type *return_type;
        switch (return_var_type) {
            case (ASR::ttypeType::Integer) : {
                int a_kind = down_cast<ASR::Integer_t>(return_var_type0)->m_kind;
                return_type = getIntType(a_kind);
                break;
            }
            case (ASR::ttypeType::Real) : {
                int a_kind = down_cast<ASR::Real_t>(return_var_type0)->m_kind;
                return_type = getFPType(a_kind);
                break;
            }
            case (ASR::ttypeType::Complex) : {
                int a_kind = down_cast<ASR::Complex_t>(return_var_type0)->m_kind;
                return_type = getComplexType(a_kind);
                break;
            }
            case (ASR::ttypeType::Character) :
                throw CodeGenError("Character return type not implemented yet");
                break;
            case (ASR::ttypeType::Logical) :
                return_type = llvm::Type::getInt1Ty(context);
                break;
            case (ASR::ttypeType::Derived) :
                throw CodeGenError("Derived return type not implemented yet");
                break;
            default :
                LFORTRAN_ASSERT(false);
                throw CodeGenError("Type not implemented");
        }
        std::vector<llvm::Type*> args = convert_args(x);
        llvm::FunctionType *function_type = llvm::FunctionType::get(
                return_type, args, false);
        return function_type;
    }


    void generate_function(const ASR::Function_t &x){
        uint32_t h = get_hash((ASR::asr_t*)&x);
        bool interactive = (x.m_abi == ASR::abiType::Interactive);
        if (x.m_deftype == ASR::deftypeType::Implementation) {

            if (interactive) return;

            if (!prototype_only) {
                llvm::Function* F = llvm_symtab_fn[h];
                llvm::BasicBlock *BB = llvm::BasicBlock::Create(context,
                        ".entry", F);
                builder->SetInsertPoint(BB);

                declare_args(x, *F);

                declare_local_vars(x);

                switch( x.m_abi ) {
                    case ASR::abiType::Intrinsic: {
                        std::string func_name = x.m_name;
                        if( func_name == "size" ) {
                            fill_size(x);
                        }
                        break;
                    }
                    default: {
                        for (size_t i=0; i<x.n_body; i++) {
                            this->visit_stmt(*x.m_body[i]);
                        }
                    }
                }

<<<<<<< HEAD
=======
                if (early_return) {
                    builder->CreateBr(if_return);
                }
>>>>>>> 4c10c7a0
                ASR::Variable_t *asr_retval = EXPR2VAR(x.m_return_var);
                uint32_t h = get_hash((ASR::asr_t*)asr_retval);

                llvm::Value *ret_val = llvm_symtab[h];

                if (early_return) {
                    builder->SetInsertPoint(if_return);
                    early_return = false;
                }

                llvm::Value *ret_val2 = builder->CreateLoad(ret_val);

                builder->CreateRet(ret_val2);
            }
        }
    }


    template<typename T>
    void visit_procedures(const T &x) {
        for (auto &item : x.m_symtab->scope) {
            if (is_a<ASR::Subroutine_t>(*item.second)) {
                ASR::Subroutine_t *s = ASR::down_cast<ASR::Subroutine_t>(item.second);
                visit_Subroutine(*s);
            }
            if (is_a<ASR::Function_t>(*item.second)) {
                ASR::Function_t *s = ASR::down_cast<ASR::Function_t>(item.second);
                visit_Function(*s);
            }
        }
    }

    void visit_Associate(const ASR::Associate_t& x) {
        ASR::Variable_t *asr_target = EXPR2VAR(x.m_target);
        ASR::Variable_t *asr_value = EXPR2VAR(x.m_value);
        uint32_t value_h = get_hash((ASR::asr_t*)asr_value);
        uint32_t target_h = get_hash((ASR::asr_t*)asr_target);
        builder->CreateStore(llvm_symtab[value_h], llvm_symtab[target_h]);
    }

    void visit_Assignment(const ASR::Assignment_t &x) {
        llvm::Value *target, *value;
        uint32_t h;
        if( x.m_target->type == ASR::exprType::ArrayRef || 
            x.m_target->type == ASR::exprType::DerivedRef ) {
            this->visit_expr(*x.m_target);
            target = tmp;   
        } else {
            ASR::Variable_t *asr_target = EXPR2VAR(x.m_target);
            h = get_hash((ASR::asr_t*)asr_target);
            if (llvm_symtab.find(h) != llvm_symtab.end()) {
                switch( asr_target->m_type->type ) {
                    case ASR::ttypeType::IntegerPointer:
                    case ASR::ttypeType::RealPointer:
                    case ASR::ttypeType::ComplexPointer:
                    case ASR::ttypeType::CharacterPointer:
                    case ASR::ttypeType::LogicalPointer:
                    case ASR::ttypeType::DerivedPointer: {
                        target = builder->CreateLoad(llvm_symtab[h]);
                        break;
                    }
                    default: {
                        target = llvm_symtab[h];
                        break;
                    }
                }
                
            } else {
                /* Target for assignment not in the symbol table - must be
                assigning to an outer scope from a nested function - see 
                nested_05.f90 */
                auto finder = std::find(needed_globals.begin(), 
                        needed_globals.end(), h);
                LFORTRAN_ASSERT(finder != needed_globals.end());
                llvm::Value* ptr = module->getOrInsertGlobal(desc_name,
                    needed_global_struct);
                int idx = std::distance(needed_globals.begin(), finder);
                target = builder->CreateLoad(create_gep(ptr, idx));
            }
        }
        this->visit_expr_wrapper(x.m_value, true);
        value = tmp;
        builder->CreateStore(value, target);
        auto finder = std::find(needed_globals.begin(), 
                needed_globals.end(), h);
        if (finder != needed_globals.end()) {
            /* Target for assignment could be in the symbol table - and we are
            assigning to a variable needed in a nested function - see 
            nested_04.f90 */
            llvm::Value* ptr = module->getOrInsertGlobal(desc_name, 
                    needed_global_struct);
            int idx = std::distance(needed_globals.begin(), finder);
            builder->CreateStore(target, create_gep(ptr, idx));
        }
    }

    inline void visit_expr_wrapper(const ASR::expr_t* x, bool load_ref=false) {
        this->visit_expr(*x);
        if( x->type == ASR::exprType::ArrayRef || 
            x->type == ASR::exprType::DerivedRef ) {
            if( load_ref ) {
                tmp = builder->CreateLoad(tmp);
            }
        }
    }

    void visit_Compare(const ASR::Compare_t &x) {
        this->visit_expr_wrapper(x.m_left, true);
        llvm::Value *left = tmp;
        this->visit_expr_wrapper(x.m_right, true);
        llvm::Value *right = tmp;
        LFORTRAN_ASSERT(expr_type(x.m_left)->type == expr_type(x.m_right)->type);
        ASR::ttypeType optype = expr_type(x.m_left)->type;
        if (optype == ASR::ttypeType::Integer) {
            switch (x.m_op) {
                case (ASR::cmpopType::Eq) : {
                    tmp = builder->CreateICmpEQ(left, right);
                    break;
                }
                case (ASR::cmpopType::Gt) : {
                    tmp = builder->CreateICmpSGT(left, right);
                    break;
                }
                case (ASR::cmpopType::GtE) : {
                    tmp = builder->CreateICmpSGE(left, right);
                    break;
                }
                case (ASR::cmpopType::Lt) : {
                    tmp = builder->CreateICmpSLT(left, right);
                    break;
                }
                case (ASR::cmpopType::LtE) : {
                    tmp = builder->CreateICmpSLE(left, right);
                    break;
                }
                case (ASR::cmpopType::NotEq) : {
                    tmp = builder->CreateICmpNE(left, right);
                    break;
                }
                default : {
                    throw SemanticError("Comparison operator not implemented",
                            x.base.base.loc);
                }
            }
        } else if (optype == ASR::ttypeType::Real) {
            switch (x.m_op) {
                case (ASR::cmpopType::Eq) : {
                    tmp = builder->CreateFCmpUEQ(left, right);
                    break;
                }
                case (ASR::cmpopType::Gt) : {
                    tmp = builder->CreateFCmpUGT(left, right);
                    break;
                }
                case (ASR::cmpopType::GtE) : {
                    tmp = builder->CreateFCmpUGE(left, right);
                    break;
                }
                case (ASR::cmpopType::Lt) : {
                    tmp = builder->CreateFCmpULT(left, right);
                    break;
                }
                case (ASR::cmpopType::LtE) : {
                    tmp = builder->CreateFCmpULE(left, right);
                    break;
                }
                case (ASR::cmpopType::NotEq) : {
                    tmp = builder->CreateFCmpUNE(left, right);
                    break;
                }
                default : {
                    throw SemanticError("Comparison operator not implemented",
                            x.base.base.loc);
                }
            }
        } else if (optype == ASR::ttypeType::Complex) {
            llvm::Value* real_left = complex_re(left, left->getType());
            llvm::Value* real_right = complex_re(right, right->getType());
            llvm::Value* img_left = complex_im(left, left->getType());
            llvm::Value* img_right = complex_im(right, right->getType());
            llvm::Value *real_res, *img_res;
            switch (x.m_op) {
                case (ASR::cmpopType::Eq) : {
                    real_res = builder->CreateFCmpUEQ(real_left, real_right);
                    img_res = builder->CreateFCmpUEQ(img_left, img_right);
                    break;
                }
                case (ASR::cmpopType::NotEq) : {
                    real_res = builder->CreateFCmpUNE(real_left, real_right);
                    img_res = builder->CreateFCmpUNE(img_left, img_right);
                    break;
                }
                default : {
                    throw SemanticError("Comparison operator not implemented",
                            x.base.base.loc);
                }
            }
            tmp = builder->CreateAnd(real_res, img_res);
        } else {
            throw CodeGenError("Only Integer and Real implemented in Compare");
        }
    }

    void visit_If(const ASR::If_t &x) {
        this->visit_expr_wrapper(x.m_test, true);
        llvm::Value *cond=tmp;
        llvm::Function *fn = builder->GetInsertBlock()->getParent();
        llvm::BasicBlock *thenBB = llvm::BasicBlock::Create(context, "then", fn);
        llvm::BasicBlock *elseBB = llvm::BasicBlock::Create(context, "else");
        llvm::BasicBlock *mergeBB = llvm::BasicBlock::Create(context, "ifcont");
        builder->CreateCondBr(cond, thenBB, elseBB);
        builder->SetInsertPoint(thenBB);
        for (size_t i=0; i<x.n_body; i++) {
            this->visit_stmt(*x.m_body[i]);
        }
        llvm::Value *thenV = llvm::ConstantInt::get(context, llvm::APInt(32, 1));
        if (!early_return) {
            builder->CreateBr(mergeBB);
        }

        thenBB = builder->GetInsertBlock();
        fn->getBasicBlockList().push_back(elseBB);
        builder->SetInsertPoint(elseBB);
        for (size_t i=0; i<x.n_orelse; i++) {
            this->visit_stmt(*x.m_orelse[i]);
        }
        llvm::Value *elseV = llvm::ConstantInt::get(context, llvm::APInt(32, 2));

        builder->CreateBr(mergeBB);
        elseBB = builder->GetInsertBlock();
        fn->getBasicBlockList().push_back(mergeBB);
        builder->SetInsertPoint(mergeBB);
        if (!early_return){
            llvm::PHINode *PN = builder->CreatePHI(llvm::Type::getInt32Ty(context), 2,
                                            "iftmp");
            PN->addIncoming(thenV, thenBB);
            PN->addIncoming(elseV, elseBB);
        }
    }

    void visit_WhileLoop(const ASR::WhileLoop_t &x) {
        llvm::Function *fn = builder->GetInsertBlock()->getParent();
        llvm::BasicBlock *loophead = llvm::BasicBlock::Create(context, "loop.head", fn);
        llvm::BasicBlock *loopbody = llvm::BasicBlock::Create(context, "loop.body");
        llvm::BasicBlock *loopend = llvm::BasicBlock::Create(context, "loop.end");
        this->current_loophead = loophead;
        this->current_loopend = loopend;

        // head
        builder->CreateBr(loophead);
        builder->SetInsertPoint(loophead);
        this->visit_expr_wrapper(x.m_test, true);
        llvm::Value *cond = tmp;
        builder->CreateCondBr(cond, loopbody, loopend);

        // body
        fn->getBasicBlockList().push_back(loopbody);
        builder->SetInsertPoint(loopbody);
        for (size_t i=0; i<x.n_body; i++) {
            this->visit_stmt(*x.m_body[i]);
        }
        builder->CreateBr(loophead);

        // end
        fn->getBasicBlockList().push_back(loopend);
        builder->SetInsertPoint(loopend);
    }

    void visit_Exit(const ASR::Exit_t & /* x */) {
        llvm::Function *fn = builder->GetInsertBlock()->getParent();
        llvm::BasicBlock *after = llvm::BasicBlock::Create(context, "after", fn);
        builder->CreateBr(current_loopend);
        builder->SetInsertPoint(after);
    }

    void visit_Cycle(const ASR::Cycle_t & /* x */) {
        llvm::Function *fn = builder->GetInsertBlock()->getParent();
        llvm::BasicBlock *after = llvm::BasicBlock::Create(context, "after", fn);
        builder->CreateBr(current_loophead);
        builder->SetInsertPoint(after);
    }

    void visit_Return(const ASR::Return_t & /* x */) {
        llvm::Function *fn = builder->GetInsertBlock()->getParent();
        if (!early_return){
            llvm::BasicBlock *br_return = llvm::BasicBlock::Create(context, 
                "return", fn);
            early_return = true;
            if_return = br_return;
        }
        builder->CreateBr(if_return);
    }

    void visit_BoolOp(const ASR::BoolOp_t &x) {
        this->visit_expr_wrapper(x.m_left, true);
        llvm::Value *left_val = tmp;
        this->visit_expr_wrapper(x.m_right, true);
        llvm::Value *right_val = tmp;
        if (x.m_type->type == ASR::ttypeType::Logical) {
            switch (x.m_op) {
                case ASR::boolopType::And: {
                    tmp = builder->CreateAnd(left_val, right_val);
                    break;
                };
                case ASR::boolopType::Or: {
                    tmp = builder->CreateOr(left_val, right_val);
                    break;
                };
                case ASR::boolopType::NEqv: {
                    tmp = builder->CreateXor(left_val, right_val);
                    break;
                };
                case ASR::boolopType::Eqv: {
                    tmp = builder->CreateXor(left_val, right_val);
                    tmp = builder->CreateNot(tmp);
                };
            } 
        } else {
            throw CodeGenError("Boolop: Only Logical types can be used with logical operators.");
        }
    }

    void visit_StrOp(const ASR::StrOp_t &x) {
        this->visit_expr_wrapper(x.m_left, true);
        llvm::Value *left_val = tmp;
        this->visit_expr_wrapper(x.m_right, true);
        llvm::Value *right_val = tmp;
        switch (x.m_op) {
            case ASR::stropType::Concat: {
                tmp = lfortran_strop(left_val, right_val, "_lfortran_strcat");
                break;
            };
        }
    }

    void visit_BinOp(const ASR::BinOp_t &x) {
        this->visit_expr_wrapper(x.m_left, true);
        llvm::Value *left_val = tmp;
        this->visit_expr_wrapper(x.m_right, true);
        llvm::Value *right_val = tmp;
        if (x.m_type->type == ASR::ttypeType::Integer || 
            x.m_type->type == ASR::ttypeType::IntegerPointer) {
            switch (x.m_op) {
                case ASR::binopType::Add: {
                    tmp = builder->CreateAdd(left_val, right_val);
                    break;
                };
                case ASR::binopType::Sub: {
                    tmp = builder->CreateSub(left_val, right_val);
                    break;
                };
                case ASR::binopType::Mul: {
                    tmp = builder->CreateMul(left_val, right_val);
                    break;
                };
                case ASR::binopType::Div: {
                    tmp = builder->CreateUDiv(left_val, right_val);
                    break;
                };
                case ASR::binopType::Pow: {
                    llvm::Type *type;
                    int a_kind;
                    a_kind = down_cast<ASR::Integer_t>(x.m_type)->m_kind;
                    type = getFPType(a_kind);
                    llvm::Value *fleft = builder->CreateSIToFP(left_val,
                            type);
                    llvm::Value *fright = builder->CreateSIToFP(right_val,
                            type);
                    std::string func_name = a_kind == 4 ? "llvm.pow.f32" : "llvm.pow.f64";
                    llvm::Function *fn_pow = module->getFunction(func_name);
                    if (!fn_pow) {
                        llvm::FunctionType *function_type = llvm::FunctionType::get(
                                type, { type, type}, false);
                        fn_pow = llvm::Function::Create(function_type,
                                llvm::Function::ExternalLinkage, func_name,
                                module.get());
                    }
                    tmp = builder->CreateCall(fn_pow, {fleft, fright});
                    type = getIntType(a_kind);
                    tmp = builder->CreateFPToSI(tmp, type);
                    break;
                };
            }
        } else if (x.m_type->type == ASR::ttypeType::Real || 
                   x.m_type->type == ASR::ttypeType::RealPointer) {
            switch (x.m_op) {
                case ASR::binopType::Add: {
                    tmp = builder->CreateFAdd(left_val, right_val);
                    break;
                };
                case ASR::binopType::Sub: {
                    tmp = builder->CreateFSub(left_val, right_val);
                    break;
                };
                case ASR::binopType::Mul: {
                    tmp = builder->CreateFMul(left_val, right_val);
                    break;
                };
                case ASR::binopType::Div: {
                    tmp = builder->CreateFDiv(left_val, right_val);
                    break;
                };
                case ASR::binopType::Pow: {
                    llvm::Type *type;
                    int a_kind;
                    a_kind = down_cast<ASR::Real_t>(x.m_type)->m_kind;
                    type = getFPType(a_kind);
                    std::string func_name = a_kind == 4 ? "llvm.pow.f32" : "llvm.pow.f64";
                    llvm::Function *fn_pow = module->getFunction(func_name);
                    if (!fn_pow) {
                        llvm::FunctionType *function_type = llvm::FunctionType::get(
                                type, { type, type }, false);
                        fn_pow = llvm::Function::Create(function_type,
                                llvm::Function::ExternalLinkage, func_name,
                                module.get());
                    }
                    tmp = builder->CreateCall(fn_pow, {left_val, right_val});
                    break;
                };
            }
        } else if (x.m_type->type == ASR::ttypeType::Complex ||
                   x.m_type->type == ASR::ttypeType::ComplexPointer) {
            llvm::Type *type;
            int a_kind;
            if( x.m_type->type == ASR::ttypeType::ComplexPointer ) {
                a_kind = down_cast<ASR::ComplexPointer_t>(x.m_type)->m_kind;
            } else {
                a_kind = down_cast<ASR::Complex_t>(x.m_type)->m_kind;
            }
            type = getComplexType(a_kind);
            if( left_val->getType()->isPointerTy() ) {
                left_val = builder->CreateLoad(left_val);
            }
            if( right_val->getType()->isPointerTy() ) {
                right_val = builder->CreateLoad(right_val);
            }
            switch (x.m_op) {
                case ASR::binopType::Add: {
                    tmp = lfortran_complex_bin_op(left_val, right_val, "_lfortran_complex_add", type);
                    break;
                };
                case ASR::binopType::Sub: {
                    tmp = lfortran_complex_bin_op(left_val, right_val, "_lfortran_complex_sub", type);
                    break;
                };
                case ASR::binopType::Mul: {
                    tmp = lfortran_complex_bin_op(left_val, right_val, "_lfortran_complex_mul", type);
                    break;
                };
                case ASR::binopType::Div: {
                    tmp = lfortran_complex_bin_op(left_val, right_val, "_lfortran_complex_div", type);
                    break;
                };
                case ASR::binopType::Pow: {
                    tmp = lfortran_complex_bin_op(left_val, right_val, "_lfortran_complex_pow", type);
                    break;
                };
            }
        } else {
            throw CodeGenError("Binop: Only Real, Integer and Complex types implemented");
        }
    }

    void visit_UnaryOp(const ASR::UnaryOp_t &x) {
        this->visit_expr_wrapper(x.m_operand, true);
        if (x.m_type->type == ASR::ttypeType::Integer) {
            if (x.m_op == ASR::unaryopType::UAdd) {
                // tmp = tmp;
                return;
            } else if (x.m_op == ASR::unaryopType::USub) {
                llvm::Value *zero = llvm::ConstantInt::get(context,
                    llvm::APInt(32, 0));
                tmp = builder ->CreateSub(zero, tmp);
                return;
            } else {
                throw CodeGenError("Unary type not implemented yet");
            }
        } else if (x.m_type->type == ASR::ttypeType::Real) {
            if (x.m_op == ASR::unaryopType::UAdd) {
                // tmp = tmp;
                return;
            } else if (x.m_op == ASR::unaryopType::USub) {
                llvm::Value *zero = llvm::ConstantFP::get(context,
                        llvm::APFloat((float)0.0));
                tmp = builder ->CreateFSub(zero, tmp);
                return;
            } else {
                throw CodeGenError("Unary type not implemented yet");
            }
        } else if (x.m_type->type == ASR::ttypeType::Logical) {
            if (x.m_op == ASR::unaryopType::Not) {
                tmp = builder ->CreateNot(tmp);
                return;
            } else {
                throw CodeGenError("Unary type not implemented yet in Logical");
            }
        } else {
            throw CodeGenError("UnaryOp: type not supported yet");
        }
    }

    void visit_ConstantInteger(const ASR::ConstantInteger_t &x) {
        int64_t val = x.m_n;
        int a_kind = ((ASR::Integer_t*)(&(x.m_type->base)))->m_kind;
        switch( a_kind ) {
            
            case 4 : {
                tmp = llvm::ConstantInt::get(context, llvm::APInt(32, static_cast<int32_t>(val), true));
                break;
            }
            case 8 : {
                tmp = llvm::ConstantInt::get(context, llvm::APInt(64, val, true));
                break;
            }
            default : {
                break;
            }

        }
    }

    void visit_ConstantReal(const ASR::ConstantReal_t &x) {
        double val = std::atof(x.m_r);
        int a_kind = ((ASR::Real_t*)(&(x.m_type->base)))->m_kind;
        switch( a_kind ) {
            
            case 4 : {
                tmp = llvm::ConstantFP::get(context, llvm::APFloat((float)val));
                break;
            }
            case 8 : {
                tmp = llvm::ConstantFP::get(context, llvm::APFloat(val));
                break;
            }
            default : {
                break;
            }

        }
        
    }

    void visit_ConstantComplex(const ASR::ConstantComplex_t &x) {
        LFORTRAN_ASSERT(ASR::is_a<ASR::ConstantReal_t>(*x.m_re));
        LFORTRAN_ASSERT(ASR::is_a<ASR::ConstantReal_t>(*x.m_im));
        double re = std::atof(
            ASR::down_cast<ASR::ConstantReal_t>(x.m_re)->m_r);
        double im = std::atof(
            ASR::down_cast<ASR::ConstantReal_t>(x.m_im)->m_r);
        int a_kind = extract_kind_from_ttype_t(x.m_type);
        llvm::Value *re2, *im2;
        llvm::Type *type;
        switch( a_kind ) {
            case 4: {
                re2 = llvm::ConstantFP::get(context, llvm::APFloat((float)re));
                type = complex_type_4;
                break;
            }
            case 8: {
                re2 = llvm::ConstantFP::get(context, llvm::APFloat(re));
                type = complex_type_8;
                break;
            }
            default: {
                throw CodeGenError("kind type not supported");
            }
        }
        switch( a_kind ) {
            case 4: {
                im2 = llvm::ConstantFP::get(context, llvm::APFloat((float)im));
                break;
            }
            case 8: {
                im2 = llvm::ConstantFP::get(context, llvm::APFloat(im));
                break;
            }
            default: {
                throw CodeGenError("kind type not supported");
            }
        }
        tmp = complex_from_floats(re2, im2, type);
    }

    void visit_ConstantLogical(const ASR::ConstantLogical_t &x) {
        int val;
        if (x.m_value == true) {
            val = 1;
        } else {
            val = 0;
        }
        tmp = llvm::ConstantInt::get(context, llvm::APInt(1, val));
    }


    void visit_Str(const ASR::Str_t &x) {
        tmp = builder->CreateGlobalStringPtr(x.m_s);
    }

    inline void fetch_ptr(ASR::Variable_t* x) {
        uint32_t x_h = get_hash((ASR::asr_t*)x);
        LFORTRAN_ASSERT(llvm_symtab.find(x_h) != llvm_symtab.end());
        llvm::Value* x_v = llvm_symtab[x_h];
        tmp = builder->CreateLoad(x_v);
        tmp = builder->CreateLoad(tmp);
    }

    inline void fetch_val(ASR::Variable_t* x) {
        uint32_t x_h = get_hash((ASR::asr_t*)x);
        llvm::Value* x_v;
        // Check if x is a needed global here, if so, it should exist as an
        // element in the runtime descriptor, get element pointer and create
        // load
        if (llvm_symtab.find(x_h) == llvm_symtab.end()) {
            LFORTRAN_ASSERT(std::find(needed_globals.begin(), 
                    needed_globals.end(), x_h) != needed_globals.end());
            auto finder = std::find(needed_globals.begin(), 
                    needed_globals.end(), x_h);
            llvm::Constant *ptr = module->getOrInsertGlobal(desc_name,
                needed_global_struct);
            int idx = std::distance(needed_globals.begin(), finder);
            std::vector<llvm::Value*> idx_vec = {
            llvm::ConstantInt::get(context, llvm::APInt(32, 0)),
            llvm::ConstantInt::get(context, llvm::APInt(32, idx))};
            x_v = builder->CreateLoad(builder->CreateGEP(ptr, idx_vec));
        } else {
            x_v = llvm_symtab[x_h];
        }
            tmp = builder->CreateLoad(x_v);
    }

    inline void fetch_var(ASR::Variable_t* x) {
        switch( x->m_type->type ) {
            case ASR::ttypeType::IntegerPointer:
            case ASR::ttypeType::RealPointer:
            case ASR::ttypeType::ComplexPointer: {
                fetch_ptr(x);
                break;
            }
            case ASR::ttypeType::CharacterPointer:
            case ASR::ttypeType::LogicalPointer:
            case ASR::ttypeType::DerivedPointer: {
                break;
            }
            case ASR::ttypeType::Derived: {
                ASR::Derived_t* der = (ASR::Derived_t*)(&(x->m_type->base));
                ASR::DerivedType_t* der_type = (ASR::DerivedType_t*)(&(der->m_derived_type->base));
                der_type_name = std::string(der_type->m_name);
                uint32_t h = get_hash((ASR::asr_t*)x);
                if( llvm_symtab.find(h) != llvm_symtab.end() ) {
                    tmp = llvm_symtab[h];
                }
                break;
            }
            default: {
                fetch_val(x);
                break;
            }
        }
    }

    void visit_Var(const ASR::Var_t &x) {
        ASR::Variable_t *v = ASR::down_cast<ASR::Variable_t>(
                symbol_get_past_external(x.m_v));
        fetch_var(v);
    }

    inline int extract_kind_from_ttype_t(const ASR::ttype_t* curr_type) {
        if( curr_type == nullptr ) {
            return -1;
        }
        switch (curr_type->type) {
            case ASR::ttypeType::Real : {
                return ((ASR::Real_t*)(&(curr_type->base)))->m_kind;
            }
            case ASR::ttypeType::RealPointer : {
                return ((ASR::RealPointer_t*)(&(curr_type->base)))->m_kind;
            }
            case ASR::ttypeType::Integer : {
                return ((ASR::Integer_t*)(&(curr_type->base)))->m_kind;
            } 
            case ASR::ttypeType::IntegerPointer : {
                return ((ASR::IntegerPointer_t*)(&(curr_type->base)))->m_kind;
            }
            case ASR::ttypeType::Complex: {
                return ((ASR::Complex_t*)(&(curr_type->base)))->m_kind;
            }
            case ASR::ttypeType::ComplexPointer: {
                return ((ASR::ComplexPointer_t*)(&(curr_type->base)))->m_kind;
            }
            default : {
                return -1;
            }
        }
    }

    inline ASR::ttype_t* extract_ttype_t_from_expr(ASR::expr_t* expr) {
        ASR::asr_t* base = &(expr->base);
        switch( expr->type ) {
            case ASR::exprType::ConstantReal : {
                return ((ASR::ConstantReal_t*)base)->m_type;
            }
            case ASR::exprType::ConstantInteger : {
                return ((ASR::ConstantInteger_t*)base)->m_type;
            }
            case ASR::exprType::BinOp : {
                return ((ASR::BinOp_t*)base)->m_type;
            } 
            case ASR::exprType::ConstantComplex: {
                return ((ASR::ConstantComplex_t*)base)->m_type;
            }
            default : {
                return nullptr;
            }
        }
    }

    void extract_kinds(const ASR::ImplicitCast_t& x, 
                       int& arg_kind, int& dest_kind)
    {   
        dest_kind = extract_kind_from_ttype_t(x.m_type);
        ASR::ttype_t* curr_type = extract_ttype_t_from_expr(x.m_arg);
        arg_kind = extract_kind_from_ttype_t(curr_type);
    }

    void visit_ImplicitCast(const ASR::ImplicitCast_t &x) {
        this->visit_expr_wrapper(x.m_arg, true);
        switch (x.m_kind) {
            case (ASR::cast_kindType::IntegerToReal) : {
                int a_kind = extract_kind_from_ttype_t(x.m_type);
                switch (a_kind) {
                    case 4 : {
                        tmp = builder->CreateSIToFP(tmp, llvm::Type::getFloatTy(context));
                        break;
                    }
                    case 8 : {
                        tmp = builder->CreateSIToFP(tmp, llvm::Type::getDoubleTy(context));
                        break;
                    }
                    default : {
                        throw SemanticError(R"""(Only 32 and 64 bit real kinds are implemented)""", 
                                            x.base.base.loc);
                    }
                }
                break;
            }
            case (ASR::cast_kindType::RealToInteger) : {
                llvm::Type *target_type;
                int a_kind = extract_kind_from_ttype_t(x.m_type);
                target_type = getIntType(a_kind);
                tmp = builder->CreateFPToSI(tmp, target_type);
                break;
            }
            case (ASR::cast_kindType::RealToComplex) : {
                llvm::Type *target_type;
                llvm::Value *zero;
                int a_kind = extract_kind_from_ttype_t(x.m_type);
                switch(a_kind)
                {
                    case 4:
                        target_type = complex_type_4;
                        tmp = builder->CreateFPTrunc(tmp, llvm::Type::getFloatTy(context));
                        zero = llvm::ConstantFP::get(context, llvm::APFloat((float)0.0));
                        break;
                    case 8:
                        target_type = complex_type_8;
                        tmp = builder->CreateFPExt(tmp, llvm::Type::getDoubleTy(context));
                        zero = llvm::ConstantFP::get(context, llvm::APFloat(0.0));
                        break;
                    default:
                        throw CodeGenError("Only 32 and 64 bits real kinds are supported.");
                }
                tmp = complex_from_floats(tmp, zero, target_type);
                break;
            }
            case (ASR::cast_kindType::IntegerToComplex) : {
                int a_kind = extract_kind_from_ttype_t(x.m_type);
                llvm::Type *target_type;
                llvm::Type *complex_type;
                llvm::Value *zero;
                switch(a_kind)
                {
                    case 4:
                        target_type = llvm::Type::getFloatTy(context);
                        complex_type = complex_type_4;
                        zero = llvm::ConstantFP::get(context, llvm::APFloat((float)0.0));
                        break;
                    case 8:
                        target_type = llvm::Type::getDoubleTy(context);
                        complex_type = complex_type_8;
                        zero = llvm::ConstantFP::get(context, llvm::APFloat(0.0));
                        break;
                    default:
                        throw CodeGenError("Only 32 and 64 bits real kinds are supported.");
                }
                tmp = builder->CreateSIToFP(tmp, target_type);
                tmp = complex_from_floats(tmp, zero, complex_type);
                break;
            }
            case (ASR::cast_kindType::IntegerToLogical) : {
                tmp = builder->CreateICmpNE(tmp, builder->getInt32(0));
                break;
            }
            case (ASR::cast_kindType::RealToReal) : {
                int arg_kind = -1, dest_kind = -1;
                extract_kinds(x, arg_kind, dest_kind);
                if( arg_kind > 0 && dest_kind > 0 )
                {
                    if( arg_kind == 4 && dest_kind == 8 ) {
                        tmp = builder->CreateFPExt(tmp, llvm::Type::getDoubleTy(context));
                    } else if( arg_kind == 8 && dest_kind == 4 ) {
                        tmp = builder->CreateFPTrunc(tmp, llvm::Type::getFloatTy(context));
                    } else {
                        std::string msg = "Conversion from " + std::to_string(arg_kind) + 
                                          " to " + std::to_string(dest_kind) + " not implemented yet.";
                        throw CodeGenError(msg);
                    }
                }
                break;
            }
            case (ASR::cast_kindType::IntegerToInteger) : {
                int arg_kind = -1, dest_kind = -1;
                extract_kinds(x, arg_kind, dest_kind);
                if( arg_kind > 0 && dest_kind > 0 )
                {
                    if( arg_kind == 4 && dest_kind == 8 ) {
                        tmp = builder->CreateSExt(tmp, llvm::Type::getInt64Ty(context));
                    } else if( arg_kind == 8 && dest_kind == 4 ) {
                        tmp = builder->CreateTrunc(tmp, llvm::Type::getInt32Ty(context));
                    } else {
                        std::string msg = "Conversion from " + std::to_string(arg_kind) + 
                                          " to " + std::to_string(dest_kind) + " not implemented yet.";
                        throw CodeGenError(msg);
                    }
                }
                break;
            }
            case (ASR::cast_kindType::ComplexToComplex) : {
                llvm::Type *target_type;
                int arg_kind = -1, dest_kind = -1;
                extract_kinds(x, arg_kind, dest_kind);
                llvm::Value *re, *im;
                if( arg_kind > 0 && dest_kind > 0 )
                {
                    if( arg_kind == 4 && dest_kind == 8 ) {
                        target_type = complex_type_8;
                        re = complex_re(tmp, complex_type_4);
                        re = builder->CreateFPExt(re, llvm::Type::getDoubleTy(context));
                        im = complex_im(tmp, complex_type_4);
                        im = builder->CreateFPExt(im, llvm::Type::getDoubleTy(context));
                    } else if( arg_kind == 8 && dest_kind == 4 ) {
                        target_type = complex_type_4;
                        re = complex_re(tmp, complex_type_8);
                        re = builder->CreateFPTrunc(re, llvm::Type::getFloatTy(context));
                        im = complex_im(tmp, complex_type_8);
                        im = builder->CreateFPTrunc(im, llvm::Type::getFloatTy(context));
                    } else {
                        std::string msg = "Conversion from " + std::to_string(arg_kind) + 
                                          " to " + std::to_string(dest_kind) + " not implemented yet.";
                        throw CodeGenError(msg);
                    }
                } else {
                    throw CodeGenError("Negative kinds are not supported.");
                }
                tmp = complex_from_floats(re, im, target_type);
                break;
            }
            default : throw CodeGenError("Cast kind not implemented");
        }
    }

    void visit_Print(const ASR::Print_t &x) {
        std::vector<llvm::Value *> args;
        std::vector<std::string> fmt;
        for (size_t i=0; i<x.n_values; i++) {
            this->visit_expr_wrapper(x.m_values[i], true);
            ASR::expr_t *v = x.m_values[i];
            ASR::ttype_t *t = expr_type(v);
            if (t->type == ASR::ttypeType::Integer || 
                t->type == ASR::ttypeType::Logical || 
                t->type == ASR::ttypeType::IntegerPointer) {
                int a_kind = ((ASR::Integer_t*)(&(t->base)))->m_kind;
                switch( a_kind ) {
                    case 4 : {
                        fmt.push_back("%d");
                        break;
                    }
                    case 8 : {
                        fmt.push_back("%lld");
                        break;
                    }
                    default: {
                        throw SemanticError(R"""(Printing support is available only 
                                            for 32, and 64 bit integer kinds.)""", 
                                            x.base.base.loc);
                    }
                }
                args.push_back(tmp);
            } else if (t->type == ASR::ttypeType::Real || 
                       t->type == ASR::ttypeType::RealPointer ) {
                int a_kind = ((ASR::Real_t*)(&(t->base)))->m_kind;
                llvm::Value *d;
                switch( a_kind ) {
                    case 4 : {
                        // Cast float to double as a workaround for the fact that
                        // vprintf() seems to cast to double even for %f, which
                        // causes it to print 0.000000.
                        fmt.push_back("%f");
                        d = builder->CreateFPExt(tmp,
                        llvm::Type::getDoubleTy(context));
                        break;
                    }
                    case 8 : {
                        fmt.push_back("%lf");
                        d = builder->CreateFPExt(tmp,
                        llvm::Type::getDoubleTy(context));
                        break;
                    }
                    default: {
                        throw SemanticError(R"""(Printing support is available only 
                                            for 32, and 64 bit real kinds.)""", 
                                            x.base.base.loc);
                    }
                }
                args.push_back(d);
            } else if (t->type == ASR::ttypeType::Character) {
                fmt.push_back("%s");
                args.push_back(tmp);
            } else if (t->type == ASR::ttypeType::Complex || 
                       t->type == ASR::ttypeType::ComplexPointer) {
                int a_kind = ((ASR::Complex_t*)(&(t->base)))->m_kind;
                llvm::Type *type, *complex_type;
                switch( a_kind ) {
                    case 4 : {
                        // Cast float to double as a workaround for the fact that
                        // vprintf() seems to cast to double even for %f, which
                        // causes it to print 0.000000.
                        fmt.push_back("(%f,%f)");
                        type = llvm::Type::getDoubleTy(context);
                        complex_type = complex_type_4;
                        break;
                    }
                    case 8 : {
                        fmt.push_back("(%lf,%lf)");
                        type = llvm::Type::getDoubleTy(context);
                        complex_type = complex_type_8;
                        break;
                    }
                    default: {
                        throw SemanticError(R"""(Printing support is available only 
                                            for 32, and 64 bit complex kinds.)""", 
                                            x.base.base.loc);
                    }
                }
                llvm::Value *d;
                d = builder->CreateFPExt(complex_re(tmp, complex_type), type);
                args.push_back(d);
                d = builder->CreateFPExt(complex_im(tmp, complex_type), type);
                args.push_back(d);
            } else {
                throw LFortranException("Type not implemented");
            }
        }
        std::string fmt_str;
        for (size_t i=0; i<fmt.size(); i++) {
            fmt_str += fmt[i];
            if (i < fmt.size()-1) fmt_str += " ";
        }
        fmt_str += "\n";
        llvm::Value *fmt_ptr = builder->CreateGlobalStringPtr(fmt_str);
        std::vector<llvm::Value *> printf_args;
        printf_args.push_back(fmt_ptr);
        printf_args.insert(printf_args.end(), args.begin(), args.end());
        printf(context, *module, *builder, printf_args);
    }

    void visit_Stop(const ASR::Stop_t & /* x */) {
        llvm::Value *fmt_ptr = builder->CreateGlobalStringPtr("STOP\n");
        printf(context, *module, *builder, {fmt_ptr});
        int exit_code_int = 0;
        llvm::Value *exit_code = llvm::ConstantInt::get(context,
                llvm::APInt(32, exit_code_int));
        exit(context, *module, *builder, exit_code);
    }

    void visit_ErrorStop(const ASR::ErrorStop_t & /* x */) {
        llvm::Value *fmt_ptr = builder->CreateGlobalStringPtr("ERROR STOP\n");
        printf(context, *module, *builder, {fmt_ptr});
        int exit_code_int = 1;
        llvm::Value *exit_code = llvm::ConstantInt::get(context,
                llvm::APInt(32, exit_code_int));
        exit(context, *module, *builder, exit_code);
    }

    template <typename T>
    std::vector<llvm::Value*> convert_call_args(const T &x, std::string name) {
        std::vector<llvm::Value *> args;
        for (size_t i=0; i<x.n_args; i++) {
            if (x.m_args[i]->type == ASR::exprType::Var) {
                if (is_a<ASR::Variable_t>(*symbol_get_past_external(
                        ASR::down_cast<ASR::Var_t>(x.m_args[i])->m_v))) {
                    ASR::Variable_t *arg = EXPR2VAR(x.m_args[i]);
                    uint32_t h = get_hash((ASR::asr_t*)arg);
                    if (llvm_symtab.find(h) != llvm_symtab.end()){
                        tmp = llvm_symtab[h];
                        const ASR::symbol_t* func_subrout = symbol_get_past_external(x.m_name);
                        ASR::abiType x_abi = (ASR::abiType) 0;
                        if( func_subrout->type == ASR::symbolType::Function ) {
                            ASR::Function_t* func = down_cast<ASR::Function_t>(func_subrout);
                            x_abi = func->m_abi;
                        } else if( func_subrout->type == ASR::symbolType::Subroutine ) {
                            ASR::Subroutine_t* sub = down_cast<ASR::Subroutine_t>(func_subrout);
                            x_abi = sub->m_abi;
                        }
                        // TODO: Add support for extracting the first pointer of array type 
                        // and passing to user defined functions.
                        if( x_abi == ASR::abiType::Intrinsic ) {
                            if( name == "size" ) {
                                llvm::Value* arg_struct = builder->CreateAlloca(fname2arg_type["size"].first, nullptr);
                                llvm::Value* first_ele_ptr = create_gep(create_gep(tmp, 2), 0);
                                llvm::Value* first_arg_ptr = create_gep(arg_struct, 0);
                                builder->CreateStore(first_ele_ptr, first_arg_ptr);
                                llvm::Value* rank_ptr = create_gep(arg_struct, 1);
                                llvm::StructType* tmp_type = (llvm::StructType*)(((llvm::PointerType*)(tmp->getType()))->getElementType());
                                int rank = ((llvm::ArrayType*)(tmp_type->getElementType(2)))->getNumElements();
                                builder->CreateStore(llvm::ConstantInt::get(context, llvm::APInt(32, rank)), rank_ptr);
                                tmp = arg_struct;
                            }
                        }
                    } else {
                        auto finder = std::find(needed_globals.begin(), 
                                needed_globals.end(), h);
                        LFORTRAN_ASSERT(finder != needed_globals.end());
                        llvm::Value* ptr = module->getOrInsertGlobal(desc_name,
                            needed_global_struct);
                        int idx = std::distance(needed_globals.begin(), finder);
                        tmp = builder->CreateLoad(create_gep(ptr, idx));
                    }
                } else if (is_a<ASR::Function_t>(*symbol_get_past_external(
                    ASR::down_cast<ASR::Var_t>(x.m_args[i])->m_v))) {
                    ASR::Function_t* fn = ASR::down_cast<ASR::Function_t>(
                        symbol_get_past_external(ASR::down_cast<ASR::Var_t>(
                        x.m_args[i])->m_v));
                    uint32_t h = get_hash((ASR::asr_t*)fn);
                    tmp = llvm_symtab_fn[h];
                } else if (is_a<ASR::Subroutine_t>(*symbol_get_past_external(
                    ASR::down_cast<ASR::Var_t>(x.m_args[i])->m_v))) {
                    ASR::Subroutine_t* fn = ASR::down_cast<ASR::Subroutine_t>(
                        symbol_get_past_external(ASR::down_cast<ASR::Var_t>(
                        x.m_args[i])->m_v));
                    uint32_t h = get_hash((ASR::asr_t*)fn);
                    tmp = llvm_symtab_fn[h];
                }
            } else {
                this->visit_expr_wrapper(x.m_args[i]);
                llvm::Value *value=tmp;
                llvm::Type *target_type;
                ASR::ttype_t* arg_type = expr_type(x.m_args[i]);
                switch (arg_type->type) {
                    case (ASR::ttypeType::Integer) : {
                        int a_kind = down_cast<ASR::Integer_t>(arg_type)->m_kind;
                        target_type = getIntType(a_kind);
                        break;
                    }
                    case (ASR::ttypeType::Real) : {
                        int a_kind = down_cast<ASR::Real_t>(arg_type)->m_kind;
                        target_type = getFPType(a_kind);
                        break;
                    }
                    case (ASR::ttypeType::Complex) : {
                        int a_kind = down_cast<ASR::Complex_t>(arg_type)->m_kind;
                        target_type = getComplexType(a_kind);
                        break;
                    }
                    case (ASR::ttypeType::Character) :
                        throw CodeGenError("Character argument type not implemented yet in conversion");
                        break;
                    case (ASR::ttypeType::Logical) :
                        target_type = llvm::Type::getInt1Ty(context);
                        break;
                    case (ASR::ttypeType::Derived) :
                        break;
                    default :
                        throw CodeGenError("Type not implemented yet.");
                }
                switch(arg_type->type) {
                    case ASR::ttypeType::Derived: {
                        tmp = value;
                        break;
                    }
                    default: {
                        llvm::AllocaInst *target = builder->CreateAlloca(
                            target_type, nullptr);
                        builder->CreateStore(value, target);
                        tmp = target;
                    }
                }
            }
            args.push_back(tmp);
        }
        return args;
    }

    void visit_SubroutineCall(const ASR::SubroutineCall_t &x) {
        ASR::Subroutine_t *s = ASR::down_cast<ASR::Subroutine_t>(
                symbol_get_past_external(x.m_name));
        uint32_t h;
        if (s->m_abi == ASR::abiType::LFortranModule) {
            throw CodeGenError("Subroutine LFortran interfaces not implemented yet");
        } else if (s->m_abi == ASR::abiType::Interactive) {
            h = get_hash((ASR::asr_t*)s);
        } else if (s->m_abi == ASR::abiType::Source) {
            h = get_hash((ASR::asr_t*)s);
        } else {
            throw CodeGenError("External type not implemented yet.");
        }
        if (llvm_symtab_fn_arg.find(h) != llvm_symtab_fn_arg.end()) {
            // Check if this is a callback function
            llvm::Value* fn = llvm_symtab_fn_arg[h];
            llvm::FunctionType* fntype = llvm_symtab_fn[h]->getFunctionType();
            std::string m_name = std::string(((ASR::Subroutine_t*)(&(x.m_name->base)))->m_name);
            std::vector<llvm::Value *> args = convert_call_args(x, m_name);
            tmp = builder->CreateCall(fntype, fn, args);
        } else if (llvm_symtab_fn.find(h) == llvm_symtab_fn.end()) {
            throw CodeGenError("Subroutine code not generated for '"
                + std::string(s->m_name) + "'");
        } else {
            llvm::Function *fn = llvm_symtab_fn[h];
            std::string m_name = std::string(((ASR::Subroutine_t*)(&(x.m_name->base)))->m_name);
            std::vector<llvm::Value *> args = convert_call_args(x, m_name);
            builder->CreateCall(fn, args);
        }
    }

    void visit_FunctionCall(const ASR::FunctionCall_t &x) {
        ASR::Function_t *s = ASR::down_cast<ASR::Function_t>(symbol_get_past_external(x.m_name));
        uint32_t h;
        if (s->m_abi == ASR::abiType::Source) {
            h = get_hash((ASR::asr_t*)s);
        } else if (s->m_abi == ASR::abiType::LFortranModule) {
            throw CodeGenError("Function LFortran interfaces not implemented yet");
        } else if (s->m_abi == ASR::abiType::Interactive) {
            h = get_hash((ASR::asr_t*)s);
        } else if (s->m_abi == ASR::abiType::Intrinsic) {
            std::string func_name = s->m_name;
            if( std::find(lfortran_intrinsics.begin(), lfortran_intrinsics.end(), func_name) != 
                lfortran_intrinsics.end() ) {
                h = get_hash((ASR::asr_t*)s);
            } else {
                int a_kind = extract_kind_from_ttype_t(x.m_type);
                if (all_intrinsics.empty()) {
                    populate_intrinsics(x.m_type);
                }
                // We use an unordered map to get the O(n) operation time
                std::unordered_map<std::string, llvm::Function *>::const_iterator
                    find_intrinsic = all_intrinsics.find(s->m_name);
                if (find_intrinsic == all_intrinsics.end()) {
                    throw CodeGenError("Intrinsic not implemented yet.");
                } else {
                    std::string m_name = std::string(((ASR::Function_t*)(&(x.m_name->base)))->m_name);
                    std::vector<llvm::Value *> args = convert_call_args(x, m_name);
                    LFORTRAN_ASSERT(args.size() == 1);
                    tmp = lfortran_intrinsic(find_intrinsic->second, args[0], a_kind);
                    return;
                }
            }
        } else {
            throw CodeGenError("External type not implemented yet.");
        }
        if (llvm_symtab_fn_arg.find(h) != llvm_symtab_fn_arg.end()) {
            // Check if this is a callback function
            llvm::Value* fn = llvm_symtab_fn_arg[h];
            llvm::FunctionType* fntype = llvm_symtab_fn[h]->getFunctionType();
            std::string m_name = std::string(((ASR::Function_t*)(&(x.m_name->base)))->m_name);
            std::vector<llvm::Value *> args = convert_call_args(x, m_name);
            tmp = builder->CreateCall(fntype, fn, args);
        } else if (llvm_symtab_fn.find(h) == llvm_symtab_fn.end()) {
            throw CodeGenError("Function code not generated for '"
                + std::string(s->m_name) + "'");
        } else {
            llvm::Function *fn = llvm_symtab_fn[h];
            std::string m_name = std::string(((ASR::Function_t*)(&(x.m_name->base)))->m_name);
            std::vector<llvm::Value *> args = convert_call_args(x, m_name);
            tmp = builder->CreateCall(fn, args);
        }
    }

    //!< Meant to be called only once
    void populate_intrinsics(ASR::ttype_t* _type) {
        std::vector<std::string> supported = {
            "sin",  "cos",  "tan",  "sinh",  "cosh",  "tanh",
            "asin", "acos", "atan", "asinh", "acosh", "atanh"};

        for (auto sv : supported) {
            auto fname = "_lfortran_" + sv;
            llvm::Function *fn = module->getFunction(fname);
            if (!fn) {
              int a_kind = extract_kind_from_ttype_t(_type);
              llvm::Type *func_type, *ptr_type;
              switch( a_kind ) {
                  case 4: {
                    func_type = llvm::Type::getFloatTy(context);
                    ptr_type = llvm::Type::getFloatPtrTy(context);
                    break;
                  }
                  case 8: {
                    func_type = llvm::Type::getDoubleTy(context);
                    ptr_type = llvm::Type::getDoublePtrTy(context);
                    break;
                  }
                  default: {
                      throw CodeGenError("Kind type not supported");
                  }
              }
              llvm::FunctionType *function_type =
                  llvm::FunctionType::get(llvm::Type::getVoidTy(context),
                                          {func_type,
                                           ptr_type},
                                          false);
              fn = llvm::Function::Create(
                  function_type, llvm::Function::ExternalLinkage, fname, *module);
            }
            all_intrinsics[sv] = fn;
        }
        return;
    }
};



std::unique_ptr<LLVMModule> asr_to_llvm(ASR::TranslationUnit_t &asr,
        llvm::LLVMContext &context, Allocator &al, std::string run_fn)
{
    ASRToLLVMVisitor v(context);
    pass_wrap_global_stmts_into_function(al, asr, run_fn);

    pass_replace_param_to_const(al, asr);
    // Uncomment for debugging the ASR after the transformation
    // std::cout << pickle(asr) << std::endl;
    pass_replace_implied_do_loops(al, asr);
    pass_replace_do_loops(al, asr);
    pass_replace_select_case(al, asr);
    v.nested_func_types = pass_find_nested_vars(asr, context, 
            v.needed_globals);
    v.visit_asr((ASR::asr_t&)asr);
    std::string msg;
    llvm::raw_string_ostream err(msg);
    if (llvm::verifyModule(*v.module, &err)) {
        std::string buf;
        llvm::raw_string_ostream os(buf);
        v.module->print(os, nullptr);
        std::cout << os.str();
        throw CodeGenError("asr_to_llvm: module failed verification. Error:\n"
            + err.str());
    };
    return std::make_unique<LLVMModule>(std::move(v.module));
}

} // namespace LFortran<|MERGE_RESOLUTION|>--- conflicted
+++ resolved
@@ -1461,12 +1461,9 @@
                     }
                 }
 
-<<<<<<< HEAD
-=======
-                if (early_return) {
-                    builder->CreateBr(if_return);
-                }
->>>>>>> 4c10c7a0
+                // if (early_return) {
+                //     builder->CreateBr(if_return);
+                // }
                 ASR::Variable_t *asr_retval = EXPR2VAR(x.m_return_var);
                 uint32_t h = get_hash((ASR::asr_t*)asr_retval);
 
