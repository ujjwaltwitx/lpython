--- conflicted
+++ resolved
@@ -751,7 +751,6 @@
                     !v->m_intent) { 
                     switch (v->m_type->type) {
                         case (ASR::ttypeType::Integer) : {
-<<<<<<< HEAD
                             ASR::Integer_t* v_type = down_cast<ASR::Integer_t>(v->m_type);
                             type_ = v_type->class_type;
                             m_dims = v_type->m_dims;
@@ -760,43 +759,14 @@
                             if( n_dims > 0 ) {
                                 type = get_array_type(type_, a_kind, n_dims, m_dims);
                             } else {
-                                switch( a_kind )
-                                {
-                                    case 4:
-                                        type = llvm::Type::getInt32Ty(context);
-                                        break;
-                                    case 8:
-                                        type = llvm::Type::getInt64Ty(context);
-                                        break;
-                                    default:
-                                        throw CodeGenError("Only 32 and 64 bits real kinds are supported.");
-                                }
+                                int a_kind = down_cast<ASR::Integer_t>(v->m_type)->m_kind;
+                                type = getIntType(a_kind);
                             }
-                            break;
-                        }
-                        case (ASR::ttypeType::Real) : {
-                            a_kind = down_cast<ASR::Real_t>(v->m_type)->m_kind;
-                            switch( a_kind )
-                            {
-                                case 4:
-                                    type = llvm::Type::getFloatTy(context);
-                                    break;
-                                case 8:
-                                    type = llvm::Type::getDoubleTy(context);
-                                    break;
-                                default:
-                                    throw SemanticError("Only 32 and 64 bits real kinds are supported.", 
-                                                        x.base.base.loc);
-                            }
-=======
-                            int a_kind = down_cast<ASR::Integer_t>(v->m_type)->m_kind;
-                            type = getIntType(a_kind);
                             break;
                         }
                         case (ASR::ttypeType::Real) : {
                             int a_kind = down_cast<ASR::Real_t>(v->m_type)->m_kind;
                             type = getFPType(a_kind);
->>>>>>> 142407e1
                             break;
                         }
                         case (ASR::ttypeType::Complex) : {
@@ -814,37 +784,6 @@
                             throw CodeGenError("Derived type argument not implemented yet in conversion");
                             break;
                         case (ASR::ttypeType::IntegerPointer) : {
-<<<<<<< HEAD
-                            a_kind = down_cast<ASR::IntegerPointer_t>(v->m_type)->m_kind;
-                            switch( a_kind )
-                            {
-                                case 4:
-                                    type = llvm::Type::getInt32PtrTy(context);
-                                    break;
-                                case 8:
-                                    type = llvm::Type::getInt64PtrTy(context);
-                                    break;
-                                default:
-                                    throw SemanticError("Only 32 and 64 bits real kinds are supported.", 
-                                                        x.base.base.loc);
-                            }
-                            break;
-                        } 
-                        case (ASR::ttypeType::RealPointer) : {
-                            a_kind = down_cast<ASR::RealPointer_t>(v->m_type)->m_kind;
-                            switch( a_kind )
-                            {
-                                case 4:
-                                    type = llvm::Type::getFloatPtrTy(context);
-                                    break;
-                                case 8:
-                                    type = llvm::Type::getDoublePtrTy(context);
-                                    break;
-                                default:
-                                    throw SemanticError("Only 32 and 64 bits real kinds are supported.", 
-                                                        x.base.base.loc);
-                            }
-=======
                             int a_kind = down_cast<ASR::IntegerPointer_t>(v->m_type)->m_kind;
                             type = getIntType(a_kind, true);
                             break;
@@ -852,7 +791,6 @@
                         case (ASR::ttypeType::RealPointer) : {
                             int a_kind = down_cast<ASR::RealPointer_t>(v->m_type)->m_kind;
                             type = getFPType(a_kind, true);
->>>>>>> 142407e1
                             break;
                         }
                         case (ASR::ttypeType::ComplexPointer) : {
