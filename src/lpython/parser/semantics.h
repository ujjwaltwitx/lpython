#ifndef LPYTHON_PARSER_SEMANTICS_H
#define LPYTHON_PARSER_SEMANTICS_H

/*
   This header file contains parser semantics: how the AST classes get
   constructed from the parser. This file only gets included in the generated
   parser cpp file, nowhere else.

   Note that this is part of constructing the AST from the source code, not the
   LPython semantic phase (AST -> ASR).
*/

#include <cstring>

#include <lpython/python_ast.h>
#include <libasr/string_utils.h>

// This is only used in parser.tab.cc, nowhere else, so we simply include
// everything from LFortran::AST to save typing:
using namespace LFortran::LPython::AST;
using LFortran::Location;
using LFortran::Vec;

static inline char* name2char(const ast_t *n) {
    return down_cast2<Name_t>(n)->m_id;
}

Vec<ast_t*> A2LIST(Allocator &al, ast_t *x) {
    Vec<ast_t*> v;
    v.reserve(al, 1);
    v.push_back(al, x);
    return v;
}

static inline char** REDUCE_ARGS(Allocator &al, const Vec<ast_t*> args) {
    char **a = al.allocate<char*>(args.size());
    for (size_t i=0; i < args.size(); i++) {
        a[i] = name2char(args.p[i]);
    }
    return a;
}

template <typename T, astType type>
static inline T** vec_cast(const Vec<ast_t*> &x) {
    T **s = (T**)x.p;
    for (size_t i=0; i < x.size(); i++) {
        LFORTRAN_ASSERT((s[i]->base.type == type))
    }
    return s;
}

#define VEC_CAST(x, type) vec_cast<type##_t, astType::type>(x)
#define STMTS(x) VEC_CAST(x, stmt)
#define EXPRS(x) VEC_CAST(x, expr)

#define EXPR(x) (down_cast<expr_t>(x))
#define STMT(x) (down_cast<stmt_t>(x))
#define EXPR2STMT(x) ((stmt_t*)make_Expr_t(p.m_a, x->base.loc, x))

#define RESULT(x) p.result.push_back(p.m_a, STMT(x))

#define LIST_NEW(l) l.reserve(p.m_a, 4)
#define LIST_ADD(l, x) l.push_back(p.m_a, x)
#define PLIST_ADD(l, x) l.push_back(p.m_a, *x)

#define OPERATOR(op, l) operatorType::op
#define AUGASSIGN_01(x, op, y, l) make_AugAssign_t(p.m_a, l, EXPR(x), op, EXPR(y))

#define ANNASSIGN_01(x, y, l) make_AnnAssign_t(p.m_a, l, \
        EXPR(x), EXPR(y), nullptr, 1)
#define ANNASSIGN_02(x, y, val, l) make_AnnAssign_t(p.m_a, l, \
        EXPR(x), EXPR(y), EXPR(val), 1)

#define DELETE(e, l) make_Delete_t(p.m_a, l, EXPRS(e), e.size())
#define DEL_TARGET_ID(name, l) make_Name_t(p.m_a, l, \
        name2char(name), expr_contextType::Del)

#define EXPR_01(e, l) make_Expr_t(p.m_a, l, EXPR(e))

#define RETURN_01(l) make_Return_t(p.m_a, l, nullptr)
#define RETURN_02(e, l) make_Return_t(p.m_a, l, EXPR(e))

#define PASS(l) make_Pass_t(p.m_a, l)
#define BREAK(l) make_Break_t(p.m_a, l)
#define CONTINUE(l) make_Continue_t(p.m_a, l)

#define RAISE_01(l) make_Raise_t(p.m_a, l, nullptr, nullptr)
#define RAISE_02(exec, l) make_Raise_t(p.m_a, l, EXPR(exec), nullptr)
#define RAISE_03(exec, cause, l) make_Raise_t(p.m_a, l, EXPR(exec), EXPR(cause))

#define ASSERT_01(test, l) make_Assert_t(p.m_a, l, EXPR(test), nullptr)
#define ASSERT_02(test, msg, l) make_Assert_t(p.m_a, l, EXPR(test), EXPR(msg))

#define GLOBAL(names, l) make_Global_t(p.m_a, l, \
        REDUCE_ARGS(p.m_a, names), names.size())

#define NON_LOCAL(names, l) make_Nonlocal_t(p.m_a, l, \
        REDUCE_ARGS(p.m_a, names), names.size())

#define ASSIGNMENT(targets, val, l) make_Assign_t(p.m_a, l, \
        EXPRS(targets), targets.size(), EXPR(val), nullptr)
#define TARGET_ID(name, l) make_Name_t(p.m_a, l, \
        name2char(name), expr_contextType::Store)
#define TUPLE_01(elts, l) make_Tuple_t(p.m_a, l, \
        EXPRS(elts), elts.size(), expr_contextType::Store)

static inline alias_t *IMPORT_ALIAS_01(Allocator &al, Location &l,
        char *name, char *asname){
    alias_t *r = al.allocate<alias_t>();
    r->loc = l;
    r->m_name = name;
    r->m_asname = asname;
    return r;
}

static inline char *mod2char(Allocator &al, Vec<ast_t*> module) {
    std::string s = "";
    for (size_t i=0; i<module.size(); i++) {
        s.append(name2char(module[i]));
        if (i < module.size()-1)s.append(".");
    }
    LFortran::Str str;
    str.from_str_view(s);
    return str.c_str(al);
}

#define MOD_ID_01(module, l) IMPORT_ALIAS_01(p.m_a, l, \
        mod2char(p.m_a, module), nullptr)
#define MOD_ID_02(module, as_id, l) IMPORT_ALIAS_01(p.m_a, l, \
        mod2char(p.m_a, module), name2char(as_id))
#define MOD_ID_03(star, l) IMPORT_ALIAS_01(p.m_a, l, \
        (char *)"*", nullptr)

int dot_count = 0;
#define DOT_COUNT_01() dot_count++;
#define DOT_COUNT_02() dot_count = dot_count + 3;

#define IMPORT_01(names, l) make_Import_t(p.m_a, l, names.p, names.size())
#define IMPORT_02(module, names, l) make_ImportFrom_t(p.m_a, l, \
        mod2char(p.m_a, module), names.p, names.size(), 0)
#define IMPORT_03(names, l) make_ImportFrom_t(p.m_a, l, \
        nullptr, names.p, names.size(), dot_count); dot_count = 0
#define IMPORT_04(module, names, l) make_ImportFrom_t(p.m_a, l, \
        mod2char(p.m_a, module), names.p, names.size(), dot_count); \
        dot_count = 0

<<<<<<< HEAD
#define IF_01(test, body, l) make_If_t(p.m_a, l, \
        /*test*/ EXPR(test), \
        /*body*/ STMTS(A2LIST(p.m_a, body)), \
        /*n_body*/ 1, \
        /*a_orelse*/ nullptr, \
        /*n_orelse*/ 0)

=======
#define IF_STMT_01(e, stmt, l) make_If_t(p.m_a, l, \
        EXPR(e), STMTS(stmt), stmt.size(), nullptr, 0)
#define IF_STMT_02(e, stmt, orelse, l) make_If_t(p.m_a, l, \
        EXPR(e), STMTS(stmt), stmt.size(), STMTS(orelse), orelse.size())
#define IF_STMT_03(e, stmt, orelse, l) make_If_t(p.m_a, l, \
        EXPR(e), STMTS(stmt), stmt.size(), STMTS(A2LIST(p.m_a, orelse)), 1)

Vec<ast_t*> MERGE_EXPR(Allocator &al, ast_t *x, ast_t *y) {
    Vec<ast_t*> v;
    v.reserve(al, 2);
    v.push_back(al, x);
    v.push_back(al, y);
    return v;
}

#define BOOLOP(x, op, y, l) make_BoolOp_t(p.m_a, l, \
        boolopType::op, EXPRS(MERGE_EXPR(p.m_a, x, y)), 2)
>>>>>>> 05266071
#define BINOP(x, op, y, l) make_BinOp_t(p.m_a, l, \
        EXPR(x), operatorType::op, EXPR(y))
#define UNARY(x, op, l) make_UnaryOp_t(p.m_a, l, unaryopType::op, EXPR(x))
#define COMPARE(x, op, y, l) make_Compare_t(p.m_a, l, \
        EXPR(x), cmpopType::op, EXPRS(A2LIST(p.m_a, y)), 1)

#define SYMBOL(x, l) make_Name_t(p.m_a, l, \
        x.c_str(p.m_a), expr_contextType::Load)
// `x.int_n` is of type BigInt but we store the int64_t directly in AST
#define INTEGER(x, l) make_ConstantInt_t(p.m_a, l, \
        std::stoi(x.int_n.str()), nullptr)
#define STRING(x, l) make_ConstantStr_t(p.m_a, l, x.c_str(p.m_a), nullptr)
#define FLOAT(x, l) make_ConstantFloat_t(p.m_a, l, \
        std::stof(x.c_str(p.m_a)), nullptr)
#define COMPLEX(x, l) make_ConstantComplex_t(p.m_a, l, \
        0, std::stof(x.int_n.str()), nullptr)
#define BOOL(x, l) make_ConstantBool_t(p.m_a, l, x, nullptr)
#define CALL_01(func, l) make_Call_t(p.m_a, l, \
        EXPR(func), nullptr, 0, nullptr, 0)
#define CALL_02(func, args, l) make_Call_t(p.m_a, l, \
        EXPR(func), EXPRS(args), args.size(), nullptr, 0)

#endif<|MERGE_RESOLUTION|>--- conflicted
+++ resolved
@@ -144,7 +144,6 @@
         mod2char(p.m_a, module), names.p, names.size(), dot_count); \
         dot_count = 0
 
-<<<<<<< HEAD
 #define IF_01(test, body, l) make_If_t(p.m_a, l, \
         /*test*/ EXPR(test), \
         /*body*/ STMTS(A2LIST(p.m_a, body)), \
@@ -152,7 +151,6 @@
         /*a_orelse*/ nullptr, \
         /*n_orelse*/ 0)
 
-=======
 #define IF_STMT_01(e, stmt, l) make_If_t(p.m_a, l, \
         EXPR(e), STMTS(stmt), stmt.size(), nullptr, 0)
 #define IF_STMT_02(e, stmt, orelse, l) make_If_t(p.m_a, l, \
@@ -170,7 +168,6 @@
 
 #define BOOLOP(x, op, y, l) make_BoolOp_t(p.m_a, l, \
         boolopType::op, EXPRS(MERGE_EXPR(p.m_a, x, y)), 2)
->>>>>>> 05266071
 #define BINOP(x, op, y, l) make_BinOp_t(p.m_a, l, \
         EXPR(x), operatorType::op, EXPR(y))
 #define UNARY(x, op, l) make_UnaryOp_t(p.m_a, l, unaryopType::op, EXPR(x))
