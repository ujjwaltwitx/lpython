#include <fstream>
#include <iostream>
#include <map>
#include <memory>
#include <string>
#include <cmath>
#include <vector>
#include <bitset>
#include <complex>
#include <sstream>
#include <iterator>

#include <libasr/asr.h>
#include <libasr/asr_utils.h>
#include <libasr/asr_verify.h>
#include <libasr/string_utils.h>
#include <libasr/utils.h>
#include <libasr/pass/global_stmts_program.h>

#include <lpython/python_ast.h>
#include <lpython/semantics/python_ast_to_asr.h>
#include <lpython/utils.h>
#include <lpython/semantics/semantic_exception.h>
#include <lpython/python_serialization.h>


namespace LFortran::Python {

LFortran::Result<LFortran::Python::AST::ast_t*> parse_python_file(Allocator &al,
        const std::string &runtime_library_dir,
        const std::string &infile) {
    std::string pycmd = "python " + runtime_library_dir + "/lpython_parser.py " + infile;
    int err = std::system(pycmd.c_str());
    if (err != 0) {
        std::cerr << "The command '" << pycmd << "' failed." << std::endl;
        return LFortran::Error();
    }
    std::string infile_ser = "ser.txt";
    std::string input;
    bool status = read_file(infile_ser, input);
    if (!status) {
        std::cerr << "The file '" << infile_ser << "' cannot be read." << std::endl;
        return LFortran::Error();
    }
    LFortran::Python::AST::ast_t* ast = LFortran::Python::deserialize_ast(al, input);
    return ast;
}

// Does a CPython style lookup for a module:
// * First the current directory (this is incorrect, we need to do it relative to the current file)
// * Then the LPython runtime directory
LFortran::Result<std::string> get_full_path(const std::string &filename,
        const std::string &runtime_library_dir, bool &ltypes) {
    ltypes = false;
    std::string input;
    bool status = read_file(filename, input);
    if (status) {
        return filename;
    } else {
        std::string filename_intrinsic = runtime_library_dir + "/" + filename;
        bool status = read_file(filename_intrinsic, input);
        if (status) {
            return filename_intrinsic;
        } else {
            // If this is `ltypes`, do a special lookup
            if (filename == "ltypes.py") {
                std::string filename_intrinsic = runtime_library_dir + "/ltypes/" + filename;
                bool status = read_file(filename_intrinsic, input);
                if (status) {
                    ltypes = true;
                    return filename_intrinsic;
                } else {
                    return LFortran::Error();
                }
            } else {
                return LFortran::Error();
            }
        }
    }
}

ASR::Module_t* load_module(Allocator &al, SymbolTable *symtab,
                            const std::string &module_name,
                            const Location &loc, bool /*intrinsic*/,
                            const std::string &rl_path,
                            bool &ltypes,
                            const std::function<void (const std::string &, const Location &)> err) {
    ltypes = false;
    LFORTRAN_ASSERT(symtab);
    if (symtab->scope.find(module_name) != symtab->scope.end()) {
        ASR::symbol_t *m = symtab->scope[module_name];
        if (ASR::is_a<ASR::Module_t>(*m)) {
            return ASR::down_cast<ASR::Module_t>(m);
        } else {
            err("The symbol '" + module_name + "' is not a module", loc);
        }
    }
    LFORTRAN_ASSERT(symtab->parent == nullptr);

    // Parse the module `module_name`.py to AST
    std::string infile0 = module_name + ".py";
    Result<std::string> rinfile = get_full_path(infile0, rl_path, ltypes);
    if (!rinfile.ok) {
        err("Could not find the module '" + infile0 + "'", loc);
    }
    if (ltypes) return nullptr;
    std::string infile = rinfile.result;
    Result<AST::ast_t*> r = parse_python_file(al, rl_path, infile);
    if (!r.ok) {
        err("The file '" + infile + "' failed to parse", loc);
    }
    LFortran::Python::AST::ast_t* ast = r.result;

    // Convert the module from AST to ASR
    LFortran::LocationManager lm;
    lm.in_filename = infile;
    // TODO: diagnostic should be an argument to this function
    diag::Diagnostics diagnostics;
    Result<ASR::TranslationUnit_t*> r2 = python_ast_to_asr(al, *ast, diagnostics, false);
    std::string input;
    read_file(infile, input);
    CompilerOptions compiler_options;
    std::cerr << diagnostics.render(input, lm, compiler_options);
    if (!r2.ok) {
        LFORTRAN_ASSERT(diagnostics.has_error())
        return nullptr; // Error
    }
    ASR::TranslationUnit_t* mod1 = r2.result;

    // insert into `symtab`
    ASR::Module_t *mod2 = ASRUtils::extract_module(*mod1);
    mod2->m_name = s2c(al, module_name);
    symtab->scope[module_name] = (ASR::symbol_t*)mod2;
    mod2->m_symtab->parent = symtab;

    // and return it
    return mod2;
}

template <class Derived>
class CommonVisitor : public AST::BaseVisitor<Derived> {
public:
    diag::Diagnostics &diag;


    ASR::asr_t *tmp;
    Allocator &al;
    SymbolTable *current_scope;
    ASR::Module_t *current_module = nullptr;
    Vec<char *> current_module_dependencies;
    // True for the main module, false for every other one
    // The main module is stored directly in TranslationUnit, other modules are Modules
    bool main_module;

    CommonVisitor(Allocator &al, SymbolTable *symbol_table,
            diag::Diagnostics &diagnostics, bool main_module)
        : diag{diagnostics}, al{al}, current_scope{symbol_table}, main_module{main_module} {
        current_module_dependencies.reserve(al, 4);
    }

    ASR::asr_t* resolve_variable(const Location &loc, const std::string &var_name) {
        SymbolTable *scope = current_scope;
        ASR::symbol_t *v = scope->resolve_symbol(var_name);
        if (!v) {
            diag.semantic_error_label("Variable '" + var_name
                + "' is not declared", {loc},
                "'" + var_name + "' is undeclared");
            throw SemanticAbort();
        }
        if( v->type == ASR::symbolType::Variable ) {
            ASR::Variable_t* v_var = ASR::down_cast<ASR::Variable_t>(v);
            if( v_var->m_type == nullptr &&
                v_var->m_intent == ASR::intentType::AssociateBlock ) {
                return (ASR::asr_t*)(v_var->m_symbolic_value);
            }
        }
        return ASR::make_Var_t(al, loc, v);
    }

    // Convert Python AST type annotation to an ASR type
    // Examples:
    // i32, i64, f32, f64
    // f64[256], i32[:]
    ASR::ttype_t * ast_expr_to_asr_type(const Location &loc, const AST::expr_t &annotation) {
        Vec<ASR::dimension_t> dims;
        dims.reserve(al, 4);

        std::string var_annotation;
        if (AST::is_a<AST::Name_t>(annotation)) {
            AST::Name_t *n = AST::down_cast<AST::Name_t>(&annotation);
            var_annotation = n->m_id;
        } else if (AST::is_a<AST::Subscript_t>(annotation)) {
            AST::Subscript_t *s = AST::down_cast<AST::Subscript_t>(&annotation);
            if (AST::is_a<AST::Name_t>(*s->m_value)) {
                AST::Name_t *n = AST::down_cast<AST::Name_t>(s->m_value);
                var_annotation = n->m_id;
            } else {
                throw SemanticError("Only Name in Subscript supported for now in annotation",
                    loc);
            }

            if (var_annotation == "tuple") {
                Vec<ASR::ttype_t*> types;
                types.reserve(al, 4);
                if (AST::is_a<AST::Name_t>(*s->m_slice)) {
                    types.push_back(al, ast_expr_to_asr_type(loc, *s->m_slice));
                } else if (AST::is_a<AST::Tuple_t>(*s->m_slice)) {
                    AST::Tuple_t *t = AST::down_cast<AST::Tuple_t>(s->m_slice);
                    for (size_t i=0; i<t->n_elts; i++) {
                        types.push_back(al, ast_expr_to_asr_type(loc, *t->m_elts[i]));
                    }
                } else {
                    throw SemanticError("Only Name or Tuple in Subscript supported for now in `tuple` annotation",
                        loc);
                }
                ASR::ttype_t *type = ASRUtils::TYPE(ASR::make_Tuple_t(al, loc,
                    types.p, types.size()));
                return type;
            } else if (var_annotation == "set") {
                if (AST::is_a<AST::Name_t>(*s->m_slice)) {
                    ASR::ttype_t *type = ast_expr_to_asr_type(loc, *s->m_slice);
                    return ASRUtils::TYPE(ASR::make_Set_t(al, loc, type));
                } else {
                    throw SemanticError("Only Name in Subscript supported for now in `set`"
                        " annotation", loc);
                }
            } else if (var_annotation == "list") {
                ASR::ttype_t *type = nullptr;
                if (AST::is_a<AST::Name_t>(*s->m_slice)) {
                    type = ast_expr_to_asr_type(loc, *s->m_slice);
                } else if (AST::is_a<AST::Tuple_t>(*s->m_slice)) {
                    AST::Tuple_t *t = AST::down_cast<AST::Tuple_t>(s->m_slice);
                    type = ast_expr_to_asr_type(loc, *t->m_elts[0]);
                } else {
                    throw SemanticError("Only Name or Tuple in Subscript supported for now in `list`"
                        " annotation", loc);
                }
                return type;
            } else if (var_annotation == "dict") {
                if (AST::is_a<AST::Tuple_t>(*s->m_slice)) {
                    AST::Tuple_t *t = AST::down_cast<AST::Tuple_t>(s->m_slice);
                    if (t->n_elts != 2) {
                        throw SemanticError("`dict` annotation must have 2 elements: types"
                            " of both keys and values", loc);
                    }
                    ASR::ttype_t *key_type = ast_expr_to_asr_type(loc, *t->m_elts[0]);
                    ASR::ttype_t *value_type = ast_expr_to_asr_type(loc, *t->m_elts[1]);
                    return ASRUtils::TYPE(ASR::make_Dict_t(al, loc, key_type, value_type));
                } else {
                    throw SemanticError("`dict` annotation must have 2 elements: types of"
                        " both keys and values", loc);
                }
            } else {
                ASR::dimension_t dim;
                dim.loc = loc;
                if (AST::is_a<AST::Slice_t>(*s->m_slice)) {
                    dim.m_start = nullptr;
                    dim.m_end = nullptr;
                } else {
                    this->visit_expr(*s->m_slice);
                    ASR::expr_t *value = ASRUtils::EXPR(tmp);
                    if (!ASR::is_a<ASR::ConstantInteger_t>(*value)) {
                        throw SemanticError("Only Integer in [] in Subscript supported for now in annotation",
                            loc);
                    }
                    ASR::ttype_t *itype = ASRUtils::TYPE(ASR::make_Integer_t(al, loc,
                            4, nullptr, 0));
                    dim.m_start = ASR::down_cast<ASR::expr_t>(ASR::make_ConstantInteger_t(al, loc, 1, itype));
                    dim.m_end = value;
                }

                dims.push_back(al, dim);
            }
        } else {
            throw SemanticError("Only Name or Subscript supported for now in annotation of annotated assignment.",
                loc);
        }

        ASR::ttype_t *type;
        if (var_annotation == "i32") {
            type = ASRUtils::TYPE(ASR::make_Integer_t(al, loc,
                4, dims.p, dims.size()));
        } else if (var_annotation == "i64") {
            type = ASRUtils::TYPE(ASR::make_Integer_t(al, loc,
                8, dims.p, dims.size()));
        } else if (var_annotation == "f32") {
            type = ASRUtils::TYPE(ASR::make_Real_t(al, loc,
                4, dims.p, dims.size()));
        } else if (var_annotation == "f64") {
            type = ASRUtils::TYPE(ASR::make_Real_t(al, loc,
                8, dims.p, dims.size()));
        } else if (var_annotation == "c32") {
            type = ASRUtils::TYPE(ASR::make_Complex_t(al, loc,
                4, dims.p, dims.size()));
        } else if (var_annotation == "c64") {
            type = ASRUtils::TYPE(ASR::make_Complex_t(al, loc,
                8, dims.p, dims.size()));
        } else if (var_annotation == "str") {
            type = ASRUtils::TYPE(ASR::make_Character_t(al, loc,
                1, -2, nullptr, dims.p, dims.size()));
        } else if (var_annotation == "bool") {
            type = ASRUtils::TYPE(ASR::make_Logical_t(al, loc,
                1, dims.p, dims.size()));
        } else {
            throw SemanticError("Unsupported type annotation: " + var_annotation, loc);
        }
        return type;
    }

};

class SymbolTableVisitor : public CommonVisitor<SymbolTableVisitor> {
public:
    SymbolTable *global_scope;
    std::map<std::string, std::vector<std::string>> generic_procedures;
    std::map<std::string, std::map<std::string, std::vector<std::string>>> generic_class_procedures;
    std::map<std::string, std::vector<std::string>> defined_op_procs;
    std::map<std::string, std::map<std::string, std::string>> class_procedures;
    std::vector<std::string> assgn_proc_names;
    std::string dt_name;
    bool in_module = false;
    bool in_submodule = false;
    bool is_interface = false;
    std::string interface_name = "";
    bool is_derived_type = false;
    Vec<char*> data_member_names;
    std::vector<std::string> current_procedure_args;
    ASR::abiType current_procedure_abi_type = ASR::abiType::Source;
    std::map<SymbolTable*, ASR::accessType> assgn;
    ASR::symbol_t *current_module_sym;
    std::vector<std::string> excluded_from_symtab;


    SymbolTableVisitor(Allocator &al, SymbolTable *symbol_table,
        diag::Diagnostics &diagnostics, bool main_module)
      : CommonVisitor(al, symbol_table, diagnostics, main_module), is_derived_type{false} {}


    ASR::symbol_t* resolve_symbol(const Location &loc, const std::string &sub_name) {
        SymbolTable *scope = current_scope;
        ASR::symbol_t *sub = scope->resolve_symbol(sub_name);
        if (!sub) {
            throw SemanticError("Symbol '" + sub_name + "' not declared", loc);
        }
        return sub;
    }

    void visit_Module(const AST::Module_t &x) {
        if (!current_scope) {
            current_scope = al.make_new<SymbolTable>(nullptr);
        }
        LFORTRAN_ASSERT(current_scope != nullptr);
        global_scope = current_scope;

        // Create the TU early, so that asr_owner is set, so that
        // ASRUtils::get_tu_symtab() can be used, which has an assert
        // for asr_owner.
        ASR::asr_t *tmp0 = ASR::make_TranslationUnit_t(al, x.base.base.loc,
            current_scope, nullptr, 0);

        if (!main_module) {
            // Main module goes directly to TranslationUnit.
            // Every other module goes into a Module.
            SymbolTable *parent_scope = current_scope;
            current_scope = al.make_new<SymbolTable>(parent_scope);


            std::string mod_name = "__main__";
            ASR::asr_t *tmp1 = ASR::make_Module_t(al, x.base.base.loc,
                                        /* a_symtab */ current_scope,
                                        /* a_name */ s2c(al, mod_name),
                                        nullptr,
                                        0,
                                        false);

            if (parent_scope->scope.find(mod_name) != parent_scope->scope.end()) {
                throw SemanticError("Module '" + mod_name + "' already defined", tmp1->loc);
            }
            parent_scope->scope[mod_name] = ASR::down_cast<ASR::symbol_t>(tmp1);
        }

        for (size_t i=0; i<x.n_body; i++) {
            visit_stmt(*x.m_body[i]);
        }

        global_scope = nullptr;
        tmp = tmp0;
    }

    void visit_FunctionDef(const AST::FunctionDef_t &x) {
        SymbolTable *parent_scope = current_scope;
        current_scope = al.make_new<SymbolTable>(parent_scope);

        Vec<ASR::expr_t*> args;
        args.reserve(al, x.m_args.n_args);
        for (size_t i=0; i<x.m_args.n_args; i++) {
            char *arg=x.m_args.m_args[i].m_arg;
            Location loc = x.m_args.m_args[i].loc;
            if (x.m_args.m_args[i].m_annotation == nullptr) {
                throw SemanticError("Argument does not have a type", loc);
            }
            ASR::ttype_t *arg_type = ast_expr_to_asr_type(x.base.base.loc, *x.m_args.m_args[i].m_annotation);

            std::string arg_s = arg;

            ASR::expr_t *value = nullptr;
            ASR::expr_t *init_expr = nullptr;
            ASR::intentType s_intent = ASRUtils::intent_in;
            if (ASRUtils::is_array(arg_type)) {
                s_intent = ASRUtils::intent_inout;
            }
            ASR::storage_typeType storage_type =
                    ASR::storage_typeType::Default;
            ASR::abiType current_procedure_abi_type = ASR::abiType::Source;
            ASR::accessType s_access = ASR::accessType::Public;
            ASR::presenceType s_presence = ASR::presenceType::Required;
            bool value_attr = false;
            ASR::asr_t *v = ASR::make_Variable_t(al, loc, current_scope,
                    s2c(al, arg_s), s_intent, init_expr, value, storage_type, arg_type,
                    current_procedure_abi_type, s_access, s_presence,
                    value_attr);
            current_scope->scope[arg_s] = ASR::down_cast<ASR::symbol_t>(v);

            ASR::symbol_t *var = current_scope->scope[arg_s];
            args.push_back(al, ASRUtils::EXPR(ASR::make_Var_t(al, x.base.base.loc,
                var)));
        }
        std::string sym_name = x.m_name;
        if (parent_scope->scope.find(sym_name) != parent_scope->scope.end()) {
            throw SemanticError("Subroutine already defined", tmp->loc);
        }
        ASR::accessType s_access = ASR::accessType::Public;
        ASR::deftypeType deftype = ASR::deftypeType::Implementation;
        char *bindc_name=nullptr;
        if (x.m_returns) {
            if (AST::is_a<AST::Name_t>(*x.m_returns)) {
                std::string return_var_name = "_lpython_return_variable";
                ASR::ttype_t *type = ast_expr_to_asr_type(x.m_returns->base.loc, *x.m_returns);
                ASR::asr_t *return_var = ASR::make_Variable_t(al, x.m_returns->base.loc,
                    current_scope, s2c(al, return_var_name), ASRUtils::intent_return_var, nullptr, nullptr,
                    ASR::storage_typeType::Default, type,
                    current_procedure_abi_type, ASR::Public, ASR::presenceType::Required,
                    false);
                LFORTRAN_ASSERT(current_scope->scope.find(return_var_name) == current_scope->scope.end())
                current_scope->scope[return_var_name]
                         = ASR::down_cast<ASR::symbol_t>(return_var);
                ASR::asr_t *return_var_ref = ASR::make_Var_t(al, x.base.base.loc,
                    current_scope->scope[return_var_name]);
                tmp = ASR::make_Function_t(
                    al, x.base.base.loc,
                    /* a_symtab */ current_scope,
                    /* a_name */ s2c(al, sym_name),
                    /* a_args */ args.p,
                    /* n_args */ args.size(),
                    /* a_body */ nullptr,
                    /* n_body */ 0,
                    /* a_return_var */ ASRUtils::EXPR(return_var_ref),
                    current_procedure_abi_type,
                    s_access, deftype, bindc_name);

            } else {
                throw SemanticError("Return variable must be an identifier",
                    x.m_returns->base.loc);
            }
        } else {
            bool is_pure = false, is_module = false;
            tmp = ASR::make_Subroutine_t(
                al, x.base.base.loc,
                /* a_symtab */ current_scope,
                /* a_name */ s2c(al, sym_name),
                /* a_args */ args.p,
                /* n_args */ args.size(),
                /* a_body */ nullptr,
                /* n_body */ 0,
                current_procedure_abi_type,
                s_access, deftype, bindc_name,
                is_pure, is_module);
        }
        parent_scope->scope[sym_name] = ASR::down_cast<ASR::symbol_t>(tmp);
        current_scope = parent_scope;
    }

    void visit_ImportFrom(const AST::ImportFrom_t &x) {
        if (!x.m_module) {
            throw SemanticError("Not implemented: The import statement must currently specify the module name", x.base.base.loc);
        }
        std::string msym = x.m_module; // Module name
        std::vector<std::string> mod_symbols;
        for (size_t i=0; i<x.n_names; i++) {
            mod_symbols.push_back(x.m_names[i].m_name);
        }

        // Get the module, for now assuming it is not loaded, so we load it:
        ASR::symbol_t *t = nullptr; // current_scope->parent->resolve_symbol(msym);
        if (!t) {
            std::string rl_path = get_runtime_library_dir();
            SymbolTable *st = current_scope;
            if (!main_module) {
                st = st->parent;
            }
            bool ltypes;
            t = (ASR::symbol_t*)(load_module(al, st,
                msym, x.base.base.loc, false, rl_path, ltypes,
                [&](const std::string &msg, const Location &loc) { throw SemanticError(msg, loc); }
                ));
            if (ltypes) {
                // TODO: For now we skip ltypes import completely. Later on we should note what symbols
                // got imported from it, and give an error message if an annotation is used without
                // importing it.
                tmp = nullptr;
                return;
            }
            if (!t) {
                throw SemanticError("The module '" + msym + "' cannot be loaded",
                        x.base.base.loc);
            }
        }

        ASR::Module_t *m = ASR::down_cast<ASR::Module_t>(t);
        for (auto &remote_sym : mod_symbols) {
            std::string local_sym = remote_sym;
            ASR::symbol_t *t = m->m_symtab->resolve_symbol(remote_sym);
            if (!t) {
                throw SemanticError("The symbol '" + remote_sym + "' not found in the module '" + msym + "'",
                        x.base.base.loc);
            }
            if (ASR::is_a<ASR::Subroutine_t>(*t)) {
                if (current_scope->scope.find(local_sym) != current_scope->scope.end()) {
                    throw SemanticError("Subroutine already defined",
                        x.base.base.loc);
                }
                ASR::Subroutine_t *msub = ASR::down_cast<ASR::Subroutine_t>(t);
                // `msub` is the Subroutine in a module. Now we construct
                // an ExternalSymbol that points to
                // `msub` via the `external` field.
                Str name;
                name.from_str(al, local_sym);
                ASR::asr_t *sub = ASR::make_ExternalSymbol_t(
                    al, msub->base.base.loc,
                    /* a_symtab */ current_scope,
                    /* a_name */ name.c_str(al),
                    (ASR::symbol_t*)msub,
                    m->m_name, nullptr, 0, msub->m_name,
                    ASR::accessType::Public
                    );
                current_scope->scope[local_sym] = ASR::down_cast<ASR::symbol_t>(sub);
            } else if (ASR::is_a<ASR::Function_t>(*t)) {
                if (current_scope->scope.find(local_sym) != current_scope->scope.end()) {
                    throw SemanticError("Function already defined",
                        x.base.base.loc);
                }
                ASR::Function_t *mfn = ASR::down_cast<ASR::Function_t>(t);
                // `mfn` is the Function in a module. Now we construct
                // an ExternalSymbol that points to it.
                Str name;
                name.from_str(al, local_sym);
                char *cname = name.c_str(al);
                ASR::asr_t *fn = ASR::make_ExternalSymbol_t(
                    al, mfn->base.base.loc,
                    /* a_symtab */ current_scope,
                    /* a_name */ cname,
                    (ASR::symbol_t*)mfn,
                    m->m_name, nullptr, 0, mfn->m_name,
                    ASR::accessType::Public
                    );
                current_scope->scope[local_sym] = ASR::down_cast<ASR::symbol_t>(fn);
            } else if (ASR::is_a<ASR::Variable_t>(*t)) {
                if (current_scope->scope.find(local_sym) != current_scope->scope.end()) {
                    throw SemanticError("Variable already defined",
                        x.base.base.loc);
                }
                ASR::Variable_t *mv = ASR::down_cast<ASR::Variable_t>(t);
                // `mv` is the Variable in a module. Now we construct
                // an ExternalSymbol that points to it.
                Str name;
                name.from_str(al, local_sym);
                char *cname = name.c_str(al);
                ASR::asr_t *v = ASR::make_ExternalSymbol_t(
                    al, mv->base.base.loc,
                    /* a_symtab */ current_scope,
                    /* a_name */ cname,
                    (ASR::symbol_t*)mv,
                    m->m_name, nullptr, 0, mv->m_name,
                    ASR::accessType::Public
                    );
                current_scope->scope[local_sym] = ASR::down_cast<ASR::symbol_t>(v);
            } else {
                throw SemanticError("Only Subroutines, Functions and Variables are currently supported in 'import'",
                    x.base.base.loc);
            }


        }

        tmp = nullptr;
    }

    void visit_AnnAssign(const AST::AnnAssign_t &/*x*/) {
        // We skip this in the SymbolTable visitor, but visit it in the BodyVisitor
    }
    void visit_Assign(const AST::Assign_t &/*x*/) {
        // We skip this in the SymbolTable visitor, but visit it in the BodyVisitor
    }
    void visit_Expr(const AST::Expr_t &/*x*/) {
        // We skip this in the SymbolTable visitor, but visit it in the BodyVisitor
    }
};

Result<ASR::asr_t*> symbol_table_visitor(Allocator &al, const AST::Module_t &ast,
        diag::Diagnostics &diagnostics, bool main_module)
{
    SymbolTableVisitor v(al, nullptr, diagnostics, main_module);
    try {
        v.visit_Module(ast);
    } catch (const SemanticError &e) {
        Error error;
        diagnostics.diagnostics.push_back(e.d);
        return error;
    } catch (const SemanticAbort &) {
        Error error;
        return error;
    }
    ASR::asr_t *unit = v.tmp;
    return unit;
}

class BodyVisitor : public CommonVisitor<BodyVisitor> {
private:

public:
    ASR::asr_t *asr;
    Vec<ASR::stmt_t*> *current_body;

    BodyVisitor(Allocator &al, ASR::asr_t *unit, diag::Diagnostics &diagnostics, bool main_module)
         : CommonVisitor(al, nullptr, diagnostics, main_module), asr{unit} {}

    // Transforms statements to a list of ASR statements
    // In addition, it also inserts the following nodes if needed:
    //   * ImplicitDeallocate
    //   * GoToTarget
    // The `body` Vec must already be reserved
    void transform_stmts(Vec<ASR::stmt_t*> &body, size_t n_body, AST::stmt_t **m_body) {
        tmp = nullptr;
        for (size_t i=0; i<n_body; i++) {
            // Visit the statement
            current_body = &body;
            this->visit_stmt(*m_body[i]);
            current_body = nullptr;
            if (tmp != nullptr) {
                ASR::stmt_t* tmp_stmt = ASRUtils::STMT(tmp);
                body.push_back(al, tmp_stmt);
            }
            // To avoid last statement to be entered twice once we exit this node
            tmp = nullptr;
        }
    }

    void visit_Module(const AST::Module_t &x) {
        ASR::TranslationUnit_t *unit = ASR::down_cast2<ASR::TranslationUnit_t>(asr);
        current_scope = unit->m_global_scope;
        LFORTRAN_ASSERT(current_scope != nullptr);
        if (!main_module) {
            ASR::Module_t *mod = ASR::down_cast<ASR::Module_t>(current_scope->scope["__main__"]);
            current_scope = mod->m_symtab;
            LFORTRAN_ASSERT(current_scope != nullptr);
        }

        Vec<ASR::asr_t*> items;
        items.reserve(al, 4);
        for (size_t i=0; i<x.n_body; i++) {
            tmp = nullptr;
            visit_stmt(*x.m_body[i]);
            if (tmp) {
                items.push_back(al, tmp);
            }
        }
        // These global statements are added to the translation unit for now,
        // but they should be adding to a module initialization function
        unit->m_items = items.p;
        unit->n_items = items.size();

        tmp = asr;
    }

    template <typename Procedure>
    void handle_fn(const AST::FunctionDef_t &x, Procedure &v) {
        current_scope = v.m_symtab;
        Vec<ASR::stmt_t*> body;
        body.reserve(al, x.n_body);
        transform_stmts(body, x.n_body, x.m_body);
        v.m_body = body.p;
        v.n_body = body.size();
    }

    void visit_FunctionDef(const AST::FunctionDef_t &x) {
        SymbolTable *old_scope = current_scope;
        ASR::symbol_t *t = current_scope->scope[x.m_name];
        if (ASR::is_a<ASR::Subroutine_t>(*t)) {
            handle_fn(x, *ASR::down_cast<ASR::Subroutine_t>(t));
        } else if (ASR::is_a<ASR::Function_t>(*t)) {
            ASR::Function_t *f = ASR::down_cast<ASR::Function_t>(t);
            handle_fn(x, *f);
        } else {
            LFORTRAN_ASSERT(false);
        }
        current_scope = old_scope;
        tmp = nullptr;
    }

    void visit_AnnAssign(const AST::AnnAssign_t &x) {
        // We treat this as a declaration
        std::string var_name;
        std::string var_annotation;
        if (AST::is_a<AST::Name_t>(*x.m_target)) {
            AST::Name_t *n = AST::down_cast<AST::Name_t>(x.m_target);
            var_name = n->m_id;
        } else {
            throw SemanticError("Only Name supported for now as LHS of annotated assignment",
                x.base.base.loc);
        }

        if (current_scope->scope.find(var_name) !=
                current_scope->scope.end()) {
            if (current_scope->parent != nullptr) {
                // Re-declaring a global scope variable is allowed,
                // otherwise raise an error
                ASR::symbol_t *orig_decl = current_scope->scope[var_name];
                throw SemanticError(diag::Diagnostic(
                    "Symbol is already declared in the same scope",
                    diag::Level::Error, diag::Stage::Semantic, {
                        diag::Label("original declaration", {orig_decl->base.loc}, false),
                        diag::Label("redeclaration", {x.base.base.loc}),
                    }));
            }
        }

        ASR::ttype_t *type = ast_expr_to_asr_type(x.base.base.loc, *x.m_annotation);

        ASR::expr_t *value = nullptr;
        ASR::expr_t *init_expr = nullptr;
        ASR::intentType s_intent = ASRUtils::intent_local;
        ASR::storage_typeType storage_type =
                ASR::storage_typeType::Default;
        ASR::abiType current_procedure_abi_type = ASR::abiType::Source;
        ASR::accessType s_access = ASR::accessType::Public;
        ASR::presenceType s_presence = ASR::presenceType::Required;
        bool value_attr = false;
        ASR::asr_t *v = ASR::make_Variable_t(al, x.base.base.loc, current_scope,
                s2c(al, var_name), s_intent, init_expr, value, storage_type, type,
                current_procedure_abi_type, s_access, s_presence,
                value_attr);
        current_scope->scope[var_name] = ASR::down_cast<ASR::symbol_t>(v);

        tmp = nullptr;
    }

    void visit_Delete(const AST::Delete_t &x) {
        if (x.n_targets == 0) {
            throw SemanticError("Delete statement must be operated on at least one target",
                    x.base.base.loc);
        }
        Vec<ASR::symbol_t*> targets;
        targets.reserve(al, x.n_targets);
        for (size_t i=0; i<x.n_targets; i++) {
            AST::expr_t *target = x.m_targets[i];
            if (AST::is_a<AST::Name_t>(*target)) {
                AST::Name_t *n = AST::down_cast<AST::Name_t>(target);
                std::string var_name = n->m_id;
                if (!current_scope->resolve_symbol(var_name)) {
                    throw SemanticError("Symbol is not declared",
                            x.base.base.loc);
                }
                ASR::symbol_t *s = current_scope->resolve_symbol(var_name);
                targets.push_back(al, s);
            } else {
                throw SemanticError("Only Name supported for now as target of Delete",
                        x.base.base.loc);
            }
        }
        tmp = ASR::make_ExplicitDeallocate_t(al, x.base.base.loc, targets.p,
                targets.size());
    }

    // Casts `right` if needed to the type of `left`
    // (to be used during assignment, BinOp, or compare)
    ASR::expr_t* implicitcast_helper(ASR::expr_t *left, ASR::expr_t *right,
                                        bool is_assign=false) {
        ASR::ttype_t *left_type = ASRUtils::expr_type(left);
        ASR::ttype_t *right_type = ASRUtils::expr_type(right);
        if (ASRUtils::is_integer(*left_type) && ASRUtils::is_integer(*right_type)) {
            bool is_l64 = ASR::down_cast<ASR::Integer_t>(left_type)->m_kind == 8;
            bool is_r64 = ASR::down_cast<ASR::Integer_t>(right_type)->m_kind == 8;
            if (is_l64 && !is_r64) {
                return ASR::down_cast<ASR::expr_t>(ASR::make_ImplicitCast_t(
                    al, right->base.loc, right, ASR::cast_kindType::IntegerToInteger,
                    left_type, nullptr));
            }
        } else if (ASRUtils::is_real(*left_type) && ASRUtils::is_real(*right_type)) {
            bool is_l64 = ASR::down_cast<ASR::Real_t>(left_type)->m_kind == 8;
            bool is_r64 = ASR::down_cast<ASR::Real_t>(right_type)->m_kind == 8;
            if (is_l64 && !is_r64) {
                return ASR::down_cast<ASR::expr_t>(ASR::make_ImplicitCast_t(
                    al, right->base.loc, right, ASR::cast_kindType::RealToReal,
                    left_type, nullptr));
            }
        } else if (!is_assign && ASRUtils::is_real(*left_type) && ASRUtils::is_integer(*right_type)) {
            return ASR::down_cast<ASR::expr_t>(ASR::make_ImplicitCast_t(
                al, right->base.loc, right, ASR::cast_kindType::IntegerToReal,
                left_type, nullptr));
        } else if (is_assign && ASRUtils::is_real(*left_type) && ASRUtils::is_integer(*right_type)) {
            throw SemanticError("Assigning integer to float is not supported",
                    right->base.loc);
        }
        return right;
    }

    void visit_Assign(const AST::Assign_t &x) {
        ASR::expr_t *target;
        if (x.n_targets == 1) {
            this->visit_expr(*x.m_targets[0]);
            target = ASRUtils::EXPR(tmp);
        } else {
            throw SemanticError("Assignment to multiple targets not supported",
                x.base.base.loc);
        }
        this->visit_expr(*x.m_value);
        ASR::expr_t *value = ASRUtils::EXPR(tmp);
        value = implicitcast_helper(target, value, true);
        ASR::stmt_t *overloaded=nullptr;
        tmp = ASR::make_Assignment_t(al, x.base.base.loc, target, value,
                                overloaded);
    }

    void visit_Assert(const AST::Assert_t &x) {
        this->visit_expr(*x.m_test);
        ASR::expr_t *test = ASRUtils::EXPR(tmp);
        ASR::expr_t *msg = nullptr;
        if (x.m_msg != nullptr) {
            this->visit_expr(*x.m_msg);
            msg = ASRUtils::EXPR(tmp);
        }
        tmp = ASR::make_Assert_t(al, x.base.base.loc, test, msg);
    }

    void visit_Subscript(const AST::Subscript_t &x) {
        this->visit_expr(*x.m_value);
        ASR::expr_t *value = ASRUtils::EXPR(tmp);
        Vec<ASR::array_index_t> args;
        args.reserve(al, 1);
        ASR::array_index_t ai;
        ai.loc = x.base.base.loc;
        ai.m_left = nullptr;
        ai.m_right = nullptr;
        ai.m_step = nullptr;
        if (AST::is_a<AST::Slice_t>(*x.m_slice)) {
            AST::Slice_t *s = AST::down_cast<AST::Slice_t>(x.m_slice);
            if (s->m_lower != nullptr) {
                this->visit_expr(*s->m_lower);
                ai.m_left = ASRUtils::EXPR(tmp);
            }
            if (s->m_upper != nullptr) {
                this->visit_expr(*s->m_upper);
                ai.m_right = ASRUtils::EXPR(tmp);
            }
            if (s->m_step != nullptr) {
                this->visit_expr(*s->m_step);
                ai.m_step = ASRUtils::EXPR(tmp);
            }
        } else {
            this->visit_expr(*x.m_slice);
            ASR::expr_t *index = ASRUtils::EXPR(tmp);
            ai.m_right = index;
        }
        args.push_back(al, ai);
        ASR::symbol_t *s = ASR::down_cast<ASR::Var_t>(value)->m_v;
        ASR::Variable_t *v = ASR::down_cast<ASR::Variable_t>(s);
        ASR::ttype_t *type = v->m_type;
        tmp = ASR::make_ArrayRef_t(al, x.base.base.loc, s, args.p,
            args.size(), type, nullptr);
    }

    void visit_List(const AST::List_t &x) {
        Vec<ASR::expr_t*> list;
        list.reserve(al, x.n_elts);
        ASR::ttype_t *type = nullptr;
        for (size_t i=0; i<x.n_elts; i++) {
            this->visit_expr(*x.m_elts[i]);
            ASR::expr_t *expr = ASRUtils::EXPR(tmp);
            if (type == nullptr) {
                type = ASRUtils::expr_type(expr);
            } else {
                if (!ASRUtils::check_equal_type(ASRUtils::expr_type(expr), type)) {
                    throw SemanticError("All List elements must be of the same type for now",
                        x.base.base.loc);
                }
            }
            list.push_back(al, expr);
        }
        tmp = ASR::make_ConstantArray_t(al, x.base.base.loc, list.p,
            list.size(), type);
    }

    void visit_Tuple(const AST::Tuple_t &x) {
        Vec<ASR::expr_t*> elements;
        elements.reserve(al, x.n_elts);
        Vec<ASR::ttype_t*> tuple_type_vec;
        tuple_type_vec.reserve(al, x.n_elts);
        for (size_t i=0; i<x.n_elts; i++) {
            this->visit_expr(*x.m_elts[i]);
            ASR::expr_t *expr = ASRUtils::EXPR(tmp);
            elements.push_back(al, expr);
            tuple_type_vec.push_back(al, ASRUtils::expr_type(expr));
        }
        ASR::ttype_t *tuple_type = ASRUtils::TYPE(ASR::make_Tuple_t(al, x.base.base.loc,
                                    tuple_type_vec.p, tuple_type_vec.n));
        tmp = ASR::make_ConstantTuple_t(al, x.base.base.loc,
                                    elements.p, elements.size(), tuple_type);
    }

    void visit_For(const AST::For_t &x) {
        this->visit_expr(*x.m_target);
        ASR::expr_t *target=ASRUtils::EXPR(tmp);
        Vec<ASR::stmt_t*> body;
        body.reserve(al, x.n_body);
        transform_stmts(body, x.n_body, x.m_body);
        ASR::expr_t *loop_end = nullptr, *loop_start = nullptr, *inc = nullptr;
        if (AST::is_a<AST::Call_t>(*x.m_iter)) {
            AST::Call_t *c = AST::down_cast<AST::Call_t>(x.m_iter);
            std::string call_name;
            if (AST::is_a<AST::Name_t>(*c->m_func)) {
                AST::Name_t *n = AST::down_cast<AST::Name_t>(c->m_func);
                call_name = n->m_id;
            } else {
                throw SemanticError("Expected Name",
                    x.base.base.loc);
            }
            if (call_name != "range") {
                throw SemanticError("Only range(..) supported as for loop iteration for now",
                    x.base.base.loc);
            }
            Vec<ASR::expr_t*> args;
            args.reserve(al, c->n_args);
            for (size_t i=0; i<c->n_args; i++) {
                visit_expr(*c->m_args[i]);
                ASR::expr_t *expr = ASRUtils::EXPR(tmp);
                args.push_back(al, expr);
            }

            if (args.size() == 1) {
                loop_end = args[0];
            } else if (args.size() == 2) {
                loop_start = args[0];
                loop_end = args[1];
            } else if (args.size() == 3) {
                loop_start = args[0];
                loop_end = args[1];
                inc = args[2];
            } else {
                throw SemanticError("Only range(a, b, c) is supported as for loop iteration for now",
                    x.base.base.loc);
            }

        } else {
            throw SemanticError("Only function call `range(..)` supported as for loop iteration for now",
                x.base.base.loc);
        }

        ASR::ttype_t *a_type = ASRUtils::TYPE(ASR::make_Integer_t(al, x.base.base.loc,
            4, nullptr, 0));
        ASR::expr_t *constant_one = ASR::down_cast<ASR::expr_t>(ASR::make_ConstantInteger_t(
                                            al, x.base.base.loc, 1, a_type));
        make_BinOp_helper(loop_end, constant_one, ASR::binopType::Sub,
                            x.base.base.loc, false);
        loop_end = ASRUtils::EXPR(tmp);
        ASR::do_loop_head_t head;
        head.m_v = target;
        if (loop_start) {
            head.m_start = loop_start;
        } else {
            head.m_start = ASR::down_cast<ASR::expr_t>(ASR::make_ConstantInteger_t(al, x.base.base.loc, 0, a_type));
        }
        head.m_end = loop_end;
        if (inc) {
            head.m_increment = inc;
        } else {
            head.m_increment = ASR::down_cast<ASR::expr_t>(ASR::make_ConstantInteger_t(al, x.base.base.loc, 1, a_type));
        }
        head.loc = head.m_v->base.loc;
        bool parallel = false;
        if (x.m_type_comment) {
            if (std::string(x.m_type_comment) == "parallel") {
                parallel = true;
            }
        }
        if (parallel) {
            tmp = ASR::make_DoConcurrentLoop_t(al, x.base.base.loc, head,
                body.p, body.size());
        } else {
            tmp = ASR::make_DoLoop_t(al, x.base.base.loc, head,
                body.p, body.size());
        }
    }

    void visit_Name(const AST::Name_t &x) {
        std::string name = x.m_id;
        ASR::symbol_t *s = current_scope->resolve_symbol(name);
        if (s) {
            tmp = ASR::make_Var_t(al, x.base.base.loc, s);
        } else {
            throw SemanticError("Variable '" + name + "' not declared",
                x.base.base.loc);
        }
    }

    void visit_ConstantInt(const AST::ConstantInt_t &x) {
        int64_t i = x.m_value;
        ASR::ttype_t *type = ASRUtils::TYPE(ASR::make_Integer_t(al, x.base.base.loc,
                4, nullptr, 0));
        tmp = ASR::make_ConstantInteger_t(al, x.base.base.loc, i, type);
    }

    void visit_ConstantFloat(const AST::ConstantFloat_t &x) {
        double f = x.m_value;
        ASR::ttype_t *type = ASRUtils::TYPE(ASR::make_Real_t(al, x.base.base.loc,
                8, nullptr, 0));
        tmp = ASR::make_ConstantReal_t(al, x.base.base.loc, f, type);
    }

    void visit_ConstantComplex(const AST::ConstantComplex_t &x) {
        double re = x.m_re, im = x.m_im;
        ASR::ttype_t *type = ASRUtils::TYPE(ASR::make_Complex_t(al, x.base.base.loc,
                8, nullptr, 0));
        tmp = ASR::make_ConstantComplex_t(al, x.base.base.loc, re, im, type);
    }

    void visit_ConstantStr(const AST::ConstantStr_t &x) {
        char *s = x.m_value;
        size_t s_size = std::string(s).size();
        ASR::ttype_t *type = ASRUtils::TYPE(ASR::make_Character_t(al, x.base.base.loc,
                1, s_size, nullptr, nullptr, 0));
        tmp = ASR::make_ConstantString_t(al, x.base.base.loc, s, type);
    }

    void visit_ConstantBool(const AST::ConstantBool_t &x) {
        bool b = x.m_value;
        ASR::ttype_t *type = ASRUtils::TYPE(ASR::make_Logical_t(al, x.base.base.loc,
                1, nullptr, 0));
        tmp = ASR::make_ConstantLogical_t(al, x.base.base.loc, b, type);
    }

    void visit_BoolOp(const AST::BoolOp_t &x) {
        ASR::boolopType op;
        if (x.n_values > 2) {
            throw SemanticError("Only two operands supported for boolean operations",
                x.base.base.loc);
        }
        this->visit_expr(*x.m_values[0]);
        ASR::expr_t *lhs = ASRUtils::EXPR(tmp);
        this->visit_expr(*x.m_values[1]);
        ASR::expr_t *rhs = ASRUtils::EXPR(tmp);
        switch (x.m_op) {
            case (AST::boolopType::And): { op = ASR::boolopType::And; break; }
            case (AST::boolopType::Or): { op = ASR::boolopType::Or; break; }
            default : {
                throw SemanticError("Boolean operator type not supported",
                    x.base.base.loc);
            }
        }
        LFORTRAN_ASSERT(
            ASRUtils::check_equal_type(ASRUtils::expr_type(lhs), ASRUtils::expr_type(rhs)));
        ASR::expr_t *value = nullptr;
        ASR::ttype_t *dest_type = ASRUtils::expr_type(lhs);

        if (ASRUtils::expr_value(lhs) != nullptr && ASRUtils::expr_value(rhs) != nullptr) {

            LFORTRAN_ASSERT(ASR::is_a<ASR::Logical_t>(*dest_type));
            bool left_value = ASR::down_cast<ASR::ConstantLogical_t>(
                                    ASRUtils::expr_value(lhs))->m_value;
            bool right_value = ASR::down_cast<ASR::ConstantLogical_t>(
                                    ASRUtils::expr_value(rhs))->m_value;
            bool result;
            switch (op) {
                case (ASR::boolopType::And): { result = left_value && right_value; break; }
                case (ASR::boolopType::Or): { result = left_value || right_value; break; }
                default : {
                    throw SemanticError("Boolean operator type not supported",
                        x.base.base.loc);
                }
            }
            value = ASR::down_cast<ASR::expr_t>(ASR::make_ConstantLogical_t(
                al, x.base.base.loc, result, dest_type));
        }
        tmp = ASR::make_BoolOp_t(al, x.base.base.loc, lhs, op, rhs, dest_type, value);
    }

    void make_BinOp_helper(ASR::expr_t *left, ASR::expr_t *right,
                            ASR::binopType op, const Location &loc, bool floordiv) {
        ASR::ttype_t *left_type = ASRUtils::expr_type(left);
        ASR::ttype_t *right_type = ASRUtils::expr_type(right);
        ASR::ttype_t *dest_type = nullptr;
        ASR::expr_t *value = nullptr;

        bool right_is_int = ASRUtils::is_character(*left_type) && ASRUtils::is_integer(*right_type);
        bool left_is_int = ASRUtils::is_integer(*left_type) && ASRUtils::is_character(*right_type);

        // Handle normal division in python with reals
        if (op == ASR::binopType::Div) {
            if (ASRUtils::is_character(*left_type) || ASRUtils::is_character(*right_type)) {
                diag.add(diag::Diagnostic(
                    "Division is not supported for string type",
                    diag::Level::Error, diag::Stage::Semantic, {
                        diag::Label("string not supported in division" ,
                                {left->base.loc, right->base.loc})
                    })
                );
                throw SemanticAbort();
            }
            // Floor div operation in python using (`//`)
            if (floordiv) {
                bool both_int = (ASRUtils::is_integer(*left_type) && ASRUtils::is_integer(*right_type));
                if (both_int) {
                    dest_type = ASRUtils::TYPE(ASR::make_Integer_t(al,
                        loc, 4, nullptr, 0));
                } else {
                    dest_type = ASRUtils::TYPE(ASR::make_Real_t(al,
                        loc, 8, nullptr, 0));
                }
                if (ASRUtils::is_real(*left_type)) {
                    left = ASR::down_cast<ASR::expr_t>(ASR::make_ImplicitCast_t(
                        al, left->base.loc, left, ASR::cast_kindType::RealToInteger, dest_type,
                        value));
                }
                if (ASRUtils::is_real(*right_type)) {
                    right = ASR::down_cast<ASR::expr_t>(ASR::make_ImplicitCast_t(
                        al, right->base.loc, right, ASR::cast_kindType::RealToInteger, dest_type,
                        value));
                }

            } else { // real divison in python using (`/`)
                dest_type = ASRUtils::TYPE(ASR::make_Real_t(al, loc,
                    8, nullptr, 0));
                if (ASRUtils::is_integer(*left_type)) {
                    left = ASR::down_cast<ASR::expr_t>(ASR::make_ImplicitCast_t(
                        al, left->base.loc, left, ASR::cast_kindType::IntegerToReal, dest_type,
                        value));
                }
                if (ASRUtils::is_integer(*right_type)) {
                    right = ASR::down_cast<ASR::expr_t>(ASR::make_ImplicitCast_t(
                        al, right->base.loc, right, ASR::cast_kindType::IntegerToReal, dest_type,
                        value));
                }
            }
        } else if((ASRUtils::is_integer(*left_type) || ASRUtils::is_real(*left_type)) &&
                    (ASRUtils::is_integer(*right_type) || ASRUtils::is_real(*right_type)) ){
            left = implicitcast_helper(right, left);
            right = implicitcast_helper(left, right);
            dest_type = ASRUtils::expr_type(left);
        } else if ((right_is_int || left_is_int) && op == ASR::binopType::Mul) {
            // string repeat
            ASR::stropType ops = ASR::stropType::Repeat;
            int64_t left_int = 0, right_int = 0, dest_len = 0;
            if (right_is_int) {
                ASR::Character_t *left_type2 = ASR::down_cast<ASR::Character_t>(left_type);
                LFORTRAN_ASSERT(left_type2->n_dims == 0);
                right_int = ASR::down_cast<ASR::ConstantInteger_t>(
                                                   ASRUtils::expr_value(right))->m_n;
                dest_len = left_type2->m_len * right_int;
                if (dest_len < 0) dest_len = 0;
                dest_type = ASR::down_cast<ASR::ttype_t>(
                        ASR::make_Character_t(al, loc, left_type2->m_kind,
                        dest_len, nullptr, nullptr, 0));
            } else if (left_is_int) {
                ASR::Character_t *right_type2 = ASR::down_cast<ASR::Character_t>(right_type);
                LFORTRAN_ASSERT(right_type2->n_dims == 0);
                left_int = ASR::down_cast<ASR::ConstantInteger_t>(
                                                   ASRUtils::expr_value(left))->m_n;
                dest_len = right_type2->m_len * left_int;
                if (dest_len < 0) dest_len = 0;
                dest_type = ASR::down_cast<ASR::ttype_t>(
                        ASR::make_Character_t(al, loc, right_type2->m_kind,
                        dest_len, nullptr, nullptr, 0));
            }

            if (ASRUtils::expr_value(left) != nullptr && ASRUtils::expr_value(right) != nullptr) {
                char* str = right_is_int ? ASR::down_cast<ASR::ConstantString_t>(
                                                ASRUtils::expr_value(left))->m_s :
                                                ASR::down_cast<ASR::ConstantString_t>(
                                                ASRUtils::expr_value(right))->m_s;
                int64_t repeat = right_is_int ? right_int : left_int;
                char* result;
                std::ostringstream os;
                std::fill_n(std::ostream_iterator<std::string>(os), repeat, std::string(str));
                result = s2c(al, os.str());
                LFORTRAN_ASSERT((int64_t)strlen(result) == dest_len)
                value = ASR::down_cast<ASR::expr_t>(ASR::make_ConstantString_t(
                    al, loc, result, dest_type));
            }
            tmp = ASR::make_StrOp_t(al, loc, left, ops, right, dest_type, value);
            return;

        } else if (ASRUtils::is_character(*left_type) && ASRUtils::is_character(*right_type)
                            && op == ASR::binopType::Add) {
            // string concat
            ASR::stropType ops = ASR::stropType::Concat;
            ASR::Character_t *left_type2 = ASR::down_cast<ASR::Character_t>(left_type);
            ASR::Character_t *right_type2 = ASR::down_cast<ASR::Character_t>(right_type);
            LFORTRAN_ASSERT(left_type2->n_dims == 0);
            LFORTRAN_ASSERT(right_type2->n_dims == 0);
            dest_type = ASR::down_cast<ASR::ttype_t>(
                    ASR::make_Character_t(al, loc, left_type2->m_kind,
                    left_type2->m_len + right_type2->m_len, nullptr, nullptr, 0));
            if (ASRUtils::expr_value(left) != nullptr && ASRUtils::expr_value(right) != nullptr) {
                char* left_value = ASR::down_cast<ASR::ConstantString_t>(
                                        ASRUtils::expr_value(left))->m_s;
                char* right_value = ASR::down_cast<ASR::ConstantString_t>(
                                        ASRUtils::expr_value(right))->m_s;
                char* result;
                std::string result_s = std::string(left_value) + std::string(right_value);
                result = s2c(al, result_s);
                LFORTRAN_ASSERT((int64_t)strlen(result) == ASR::down_cast<ASR::Character_t>(dest_type)->m_len)
                value = ASR::down_cast<ASR::expr_t>(ASR::make_ConstantString_t(
                    al, loc, result, dest_type));
            }
            tmp = ASR::make_StrOp_t(al, loc, left, ops, right, dest_type,
                                    value);
            return;

        } else if (ASRUtils::is_complex(*left_type) && ASRUtils::is_complex(*right_type)) {
            dest_type = left_type;
        } else {
            std::string ltype = ASRUtils::type_to_str(ASRUtils::expr_type(left));
            std::string rtype = ASRUtils::type_to_str(ASRUtils::expr_type(right));
            diag.add(diag::Diagnostic(
                "Not Implemented: type mismatch in binary operator; only Integer/Real combinations "
                "and string concatenation/repetition are implemented for now",
                diag::Level::Error, diag::Stage::Semantic, {
                    diag::Label("type mismatch (" + ltype + " and " + rtype + ")",
                            {left->base.loc, right->base.loc})
                })
            );
            throw SemanticAbort();
        }

        // Check that the types are now the same
        if (!ASRUtils::check_equal_type(ASRUtils::expr_type(left),
                                    ASRUtils::expr_type(right))) {
            std::string ltype = ASRUtils::type_to_str(ASRUtils::expr_type(left));
            std::string rtype = ASRUtils::type_to_str(ASRUtils::expr_type(right));
            diag.add(diag::Diagnostic(
                "Type mismatch in binary operator, the types must be compatible",
                diag::Level::Error, diag::Stage::Semantic, {
                    diag::Label("type mismatch (" + ltype + " and " + rtype + ")",
                            {left->base.loc, right->base.loc})
                })
            );
            throw SemanticAbort();
        }
        // Now, compute the result of the binary operations
        if (ASRUtils::expr_value(left) != nullptr && ASRUtils::expr_value(right) != nullptr) {
            if (ASRUtils::is_integer(*dest_type)) {
                int64_t left_value = ASR::down_cast<ASR::ConstantInteger_t>(
                                                    ASRUtils::expr_value(left))->m_n;
                int64_t right_value = ASR::down_cast<ASR::ConstantInteger_t>(
                                                    ASRUtils::expr_value(right))->m_n;
                int64_t result;
                switch (op) {
                    case (ASR::binopType::Add): { result = left_value + right_value; break; }
                    case (ASR::binopType::Sub): { result = left_value - right_value; break; }
                    case (ASR::binopType::Mul): { result = left_value * right_value; break; }
                    case (ASR::binopType::Div): { result = left_value / right_value; break; }
                    case (ASR::binopType::Pow): { result = std::pow(left_value, right_value); break; }
                    default: { LFORTRAN_ASSERT(false); } // should never happen
                }
                value = ASR::down_cast<ASR::expr_t>(ASR::make_ConstantInteger_t(
                    al, loc, result, dest_type));
            }
            else if (ASRUtils::is_real(*dest_type)) {
                double left_value = ASR::down_cast<ASR::ConstantReal_t>(
                                                    ASRUtils::expr_value(left))->m_r;
                double right_value = ASR::down_cast<ASR::ConstantReal_t>(
                                                    ASRUtils::expr_value(right))->m_r;
                double result;
                switch (op) {
                    case (ASR::binopType::Add): { result = left_value + right_value; break; }
                    case (ASR::binopType::Sub): { result = left_value - right_value; break; }
                    case (ASR::binopType::Mul): { result = left_value * right_value; break; }
                    case (ASR::binopType::Div): { result = left_value / right_value; break; }
                    case (ASR::binopType::Pow): { result = std::pow(left_value, right_value); break; }
                    default: { LFORTRAN_ASSERT(false); }
                }
                value = ASR::down_cast<ASR::expr_t>(ASR::make_ConstantReal_t(
                    al, loc, result, dest_type));
            }
            else if (ASRUtils::is_complex(*dest_type)) {
                ASR::ConstantComplex_t *left0 = ASR::down_cast<ASR::ConstantComplex_t>(
                                                                ASRUtils::expr_value(left));
                ASR::ConstantComplex_t *right0 = ASR::down_cast<ASR::ConstantComplex_t>(
                                                                ASRUtils::expr_value(right));
                std::complex<double> left_value(left0->m_re, left0->m_im);
                std::complex<double> right_value(right0->m_re, right0->m_im);
                std::complex<double> result;
                switch (op) {
                    case (ASR::binopType::Add): { result = left_value + right_value; break; }
                    case (ASR::binopType::Sub): { result = left_value - right_value; break; }
                    case (ASR::binopType::Mul): { result = left_value * right_value; break; }
                    case (ASR::binopType::Div): { result = left_value / right_value; break; }
                    case (ASR::binopType::Pow): { result = std::pow(left_value, right_value); break; }
                    default: { LFORTRAN_ASSERT(false); }
                }
                value = ASR::down_cast<ASR::expr_t>(ASR::make_ConstantComplex_t(al, loc,
                        std::real(result), std::imag(result), dest_type));
            }
        }
        ASR::expr_t *overloaded = nullptr;
        tmp = ASR::make_BinOp_t(al, loc, left, op, right, dest_type,
                                value, overloaded);
    }

    void visit_BinOp(const AST::BinOp_t &x) {
        this->visit_expr(*x.m_left);
        ASR::expr_t *left = ASRUtils::EXPR(tmp);
        this->visit_expr(*x.m_right);
        ASR::expr_t *right = ASRUtils::EXPR(tmp);
        ASR::binopType op;
        switch (x.m_op) {
            case (AST::operatorType::Add) : { op = ASR::binopType::Add; break; }
            case (AST::operatorType::Sub) : { op = ASR::binopType::Sub; break; }
            case (AST::operatorType::Mult) : { op = ASR::binopType::Mul; break; }
            case (AST::operatorType::Div) : { op = ASR::binopType::Div; break; }
            case (AST::operatorType::FloorDiv) : {op = ASR::binopType::Div; break;}
            case (AST::operatorType::Pow) : { op = ASR::binopType::Pow; break; }
            default : {
                throw SemanticError("Binary operator type not supported",
                    x.base.base.loc);
            }
        }
        bool floordiv = (x.m_op == AST::operatorType::FloorDiv);
        make_BinOp_helper(left, right, op, x.base.base.loc, floordiv);
    }

    void visit_UnaryOp(const AST::UnaryOp_t &x) {
        this->visit_expr(*x.m_operand);
        ASR::expr_t *operand = ASRUtils::EXPR(tmp);
        ASR::unaryopType op;
        switch (x.m_op) {
            case (AST::unaryopType::Invert) : { op = ASR::unaryopType::Invert; break; }
            case (AST::unaryopType::Not) : { op = ASR::unaryopType::Not; break; }
            case (AST::unaryopType::UAdd) : { op = ASR::unaryopType::UAdd; break; }
            case (AST::unaryopType::USub) : { op = ASR::unaryopType::USub; break; }
            default : {
                throw SemanticError("Unary operator type not supported",
                    x.base.base.loc);
            }
        }
        ASR::ttype_t *operand_type = ASRUtils::expr_type(operand);
        ASR::ttype_t *logical_type = ASRUtils::TYPE(
            ASR::make_Logical_t(al, x.base.base.loc, 4, nullptr, 0));
        ASR::ttype_t *int_type = ASRUtils::TYPE(ASR::make_Integer_t(al, x.base.base.loc,
                4, nullptr, 0));
        ASR::expr_t *value = nullptr;

        if (ASRUtils::expr_value(operand) != nullptr) {
            if (ASRUtils::is_integer(*operand_type)) {

                int64_t op_value = ASR::down_cast<ASR::ConstantInteger_t>(
                                        ASRUtils::expr_value(operand))->m_n;
                if (op == ASR::unaryopType::Not) {
                    bool b = (op_value == 0) ? true : false;
                    value = ASR::down_cast<ASR::expr_t>(ASR::make_ConstantLogical_t(
                        al, x.base.base.loc, b, logical_type));
                } else {
                    int64_t result = 0;
                    switch (op) {
                        case (ASR::unaryopType::UAdd): { result = op_value; break; }
                        case (ASR::unaryopType::USub): { result = -op_value; break; }
                        case (ASR::unaryopType::Invert): { result = ~op_value; break; }
                        default: LFORTRAN_ASSERT(false); // should never happen
                    }
                    value = ASR::down_cast<ASR::expr_t>(ASR::make_ConstantInteger_t(
                                al, x.base.base.loc, result, operand_type));
                }

            } else if (ASRUtils::is_real(*operand_type)) {
                double op_value = ASR::down_cast<ASR::ConstantReal_t>(
                                        ASRUtils::expr_value(operand))->m_r;
                if (op == ASR::unaryopType::Not) {
                    bool b = (op_value == 0.0) ? true : false;
                    value = ASR::down_cast<ASR::expr_t>(ASR::make_ConstantLogical_t(
                        al, x.base.base.loc, b, logical_type));
                } else {
                    double result = 0.0;
                    switch (op) {
                        case (ASR::unaryopType::UAdd): { result = op_value; break; }
                        case (ASR::unaryopType::USub): { result = -op_value; break; }
                        default: {
                            throw SemanticError("Bad operand type for unary " +
                                ASRUtils::unop_to_str(op) + ": " + ASRUtils::type_to_str(operand_type),
                                x.base.base.loc);
                        }
                    }
                    value = ASR::down_cast<ASR::expr_t>(ASR::make_ConstantReal_t(
                        al, x.base.base.loc, result, operand_type));
                }

            } else if (ASRUtils::is_logical(*operand_type)) {
                bool op_value = ASR::down_cast<ASR::ConstantLogical_t>(
                                               ASRUtils::expr_value(operand))->m_value;
                if (op == ASR::unaryopType::Not) {
                    value = ASR::down_cast<ASR::expr_t>(
                        ASR::make_ConstantLogical_t(al, x.base.base.loc, !op_value, logical_type));
                } else {
                    int8_t result = 0;
                    switch (op) {
                        case (ASR::unaryopType::UAdd): { result = +op_value; break; }
                        case (ASR::unaryopType::USub): { result = -op_value; break; }
                        case (ASR::unaryopType::Invert): { result = op_value ? -2 : -1; break; }
                        default : LFORTRAN_ASSERT(false); // should never happen
                    }
                    value = ASR::down_cast<ASR::expr_t>(
                        ASR::make_ConstantInteger_t(al, x.base.base.loc, result, int_type));
                }

            } else if (ASRUtils::is_complex(*operand_type)) {
                ASR::ConstantComplex_t *c = ASR::down_cast<ASR::ConstantComplex_t>(
                                        ASRUtils::expr_value(operand));
                std::complex<double> op_value(c->m_re, c->m_im);
                std::complex<double> result;
                if (op == ASR::unaryopType::Not) {
                    bool b = (op_value.real() == 0.0 && op_value.imag() == 0.0) ? true : false;
                    value = ASR::down_cast<ASR::expr_t>(
                        ASR::make_ConstantLogical_t(al, x.base.base.loc, b, logical_type));
                } else {
                    switch (op) {
                        case (ASR::unaryopType::UAdd): { result = op_value; break; }
                        case (ASR::unaryopType::USub): { result = -op_value; break; }
                        default: {
                            throw SemanticError("Bad operand type for unary " +
                                ASRUtils::unop_to_str(op) + ": " + ASRUtils::type_to_str(operand_type),
                                x.base.base.loc);
                        }
                    }
                    value = ASR::down_cast<ASR::expr_t>(
                        ASR::make_ConstantComplex_t(al, x.base.base.loc,
                        std::real(result), std::imag(result), operand_type));
                }
            }
        }
        tmp = ASR::make_UnaryOp_t(al, x.base.base.loc, op, operand, operand_type,
                              value);
    }

    void visit_AugAssign(const AST::AugAssign_t &x) {
        this->visit_expr(*x.m_target);
        ASR::expr_t *left = ASRUtils::EXPR(tmp);
        this->visit_expr(*x.m_value);
        ASR::expr_t *right = ASRUtils::EXPR(tmp);
        ASR::binopType op;
        switch (x.m_op) {
            case (AST::operatorType::Add) : { op = ASR::binopType::Add; break; }
            case (AST::operatorType::Sub) : { op = ASR::binopType::Sub; break; }
            case (AST::operatorType::Mult) : { op = ASR::binopType::Mul; break; }
            case (AST::operatorType::Div) : { op = ASR::binopType::Div; break; }
            case (AST::operatorType::Pow) : { op = ASR::binopType::Pow; break; }
            default : {
                throw SemanticError("Binary operator type not supported",
                    x.base.base.loc);
            }
        }

        make_BinOp_helper(left, right, op, x.base.base.loc, false);
        ASR::stmt_t* a_overloaded = nullptr;
        ASR::expr_t *tmp2 = ASR::down_cast<ASR::expr_t>(tmp);
        tmp = ASR::make_Assignment_t(al, x.base.base.loc, left, tmp2, a_overloaded);

    }

    void visit_If(const AST::If_t &x) {
        visit_expr(*x.m_test);
        ASR::expr_t *test = ASRUtils::EXPR(tmp);
        Vec<ASR::stmt_t*> body;
        body.reserve(al, x.n_body);
        transform_stmts(body, x.n_body, x.m_body);
        Vec<ASR::stmt_t*> orelse;
        orelse.reserve(al, x.n_orelse);
        transform_stmts(orelse, x.n_orelse, x.m_orelse);
        tmp = ASR::make_If_t(al, x.base.base.loc, test, body.p,
                body.size(), orelse.p, orelse.size());
    }

    void visit_IfExp(const AST::IfExp_t &x) {
        visit_expr(*x.m_test);
        ASR::expr_t *test = ASRUtils::EXPR(tmp);
        visit_expr(*x.m_body);
        ASR::expr_t *body = ASRUtils::EXPR(tmp);
        visit_expr(*x.m_orelse);
        ASR::expr_t *orelse = ASRUtils::EXPR(tmp);
        LFORTRAN_ASSERT(ASRUtils::check_equal_type(ASRUtils::expr_type(body),
                                                   ASRUtils::expr_type(orelse)));
        tmp = ASR::make_IfExp_t(al, x.base.base.loc, test, body, orelse,
                                ASRUtils::expr_type(body));
    }

    void visit_Dict(const AST::Dict_t &x) {
        LFORTRAN_ASSERT(x.n_keys == x.n_values);
        Vec<ASR::expr_t*> keys;
        keys.reserve(al, x.n_keys);
        ASR::ttype_t* key_type = nullptr;
        for (size_t i = 0; i < x.n_keys; ++i) {
            visit_expr(*x.m_keys[i]);
            ASR::expr_t *key = ASRUtils::EXPR(tmp);
            if (key_type == nullptr) {
                key_type = ASRUtils::expr_type(key);
            } else {
                if (!ASRUtils::check_equal_type(ASRUtils::expr_type(key), key_type)) {
                    throw SemanticError("All dictionary keys must be of the same type",
                                        x.base.base.loc);
                }
            }
            keys.push_back(al, key);
        }
        Vec<ASR::expr_t*> values;
        values.reserve(al, x.n_values);
        ASR::ttype_t* value_type = nullptr;
        for (size_t i = 0; i < x.n_values; ++i) {
            visit_expr(*x.m_values[i]);
            ASR::expr_t *value = ASRUtils::EXPR(tmp);
            if (value_type == nullptr) {
                value_type = ASRUtils::expr_type(value);
            } else {
                if (!ASRUtils::check_equal_type(ASRUtils::expr_type(value), value_type)) {
                    throw SemanticError("All dictionary values must be of the same type",
                                        x.base.base.loc);
                }
            }
            values.push_back(al, value);
        }
        ASR::ttype_t* type = ASRUtils::TYPE(ASR::make_Dict_t(al, x.base.base.loc,
                                             key_type, value_type));
        tmp = ASR::make_ConstantDictionary_t(al, x.base.base.loc, keys.p, keys.size(),
                                             values.p, values.size(), type);
    }

    void visit_While(const AST::While_t &x) {
        visit_expr(*x.m_test);
        ASR::expr_t *test = ASRUtils::EXPR(tmp);
        Vec<ASR::stmt_t*> body;
        body.reserve(al, x.n_body);
        transform_stmts(body, x.n_body, x.m_body);
        tmp = ASR::make_WhileLoop_t(al, x.base.base.loc, test, body.p,
                body.size());
    }

    void visit_NamedExpr(const AST::NamedExpr_t &x) {
        this->visit_expr(*x.m_target);
        ASR::expr_t *target = ASRUtils::EXPR(tmp);
        ASR::ttype_t *target_type = ASRUtils::expr_type(target);
        this->visit_expr(*x.m_value);
        ASR::expr_t *value = ASRUtils::EXPR(tmp);
        ASR::ttype_t *value_type = ASRUtils::expr_type(value);
        LFORTRAN_ASSERT(ASRUtils::check_equal_type(target_type, value_type));
        tmp = ASR::make_NamedExpr_t(al, x.base.base.loc, target, value, value_type);
    }

    void visit_Compare(const AST::Compare_t &x) {
        this->visit_expr(*x.m_left);
        ASR::expr_t *left = ASRUtils::EXPR(tmp);
        if (x.n_comparators > 1) {
            diag.add(diag::Diagnostic(
                "Only one comparison operator is supported for now",
                diag::Level::Error, diag::Stage::Semantic, {
                    diag::Label("multiple comparison operators",
                            {x.m_comparators[0]->base.loc})
                })
            );
            throw SemanticAbort();
        }
        this->visit_expr(*x.m_comparators[0]);
        ASR::expr_t *right = ASRUtils::EXPR(tmp);

        ASR::cmpopType asr_op;
        switch (x.m_ops) {
            case (AST::cmpopType::Eq): { asr_op = ASR::cmpopType::Eq; break; }
            case (AST::cmpopType::Gt): { asr_op = ASR::cmpopType::Gt; break; }
            case (AST::cmpopType::GtE): { asr_op = ASR::cmpopType::GtE; break; }
            case (AST::cmpopType::Lt): { asr_op = ASR::cmpopType::Lt; break; }
            case (AST::cmpopType::LtE): { asr_op = ASR::cmpopType::LtE; break; }
            case (AST::cmpopType::NotEq): { asr_op = ASR::cmpopType::NotEq; break; }
            default: {
                throw SemanticError("Comparison operator not implemented",
                                    x.base.base.loc);
            }
        }

        ASR::ttype_t *left_type = ASRUtils::expr_type(left);
        ASR::ttype_t *right_type = ASRUtils::expr_type(right);
        ASR::expr_t *overloaded = nullptr;
        if (((left_type->type != ASR::ttypeType::Real &&
            left_type->type != ASR::ttypeType::Integer) &&
            (right_type->type != ASR::ttypeType::Real &&
            right_type->type != ASR::ttypeType::Integer) &&
            ((left_type->type != ASR::ttypeType::Complex ||
            right_type->type != ASR::ttypeType::Complex) &&
            x.m_ops != AST::cmpopType::Eq && x.m_ops != AST::cmpopType::NotEq) &&
            (left_type->type != ASR::ttypeType::Character ||
            right_type->type != ASR::ttypeType::Character))) {
        throw SemanticError(
            "Compare: only Integer, Real, or String can be on the LHS and RHS."
            "If operator is Eq or NotEq then Complex type is also acceptable",
            x.base.base.loc);
        }
        left = implicitcast_helper(right, left);
        right = implicitcast_helper(left, right);
        // Check that the types are now the same
        if (!ASRUtils::check_equal_type(ASRUtils::expr_type(left),
                                    ASRUtils::expr_type(right))) {
            std::string ltype = ASRUtils::type_to_str(ASRUtils::expr_type(left));
            std::string rtype = ASRUtils::type_to_str(ASRUtils::expr_type(right));
            diag.add(diag::Diagnostic(
                "Type mismatch in comparison operator, the types must be compatible",
                diag::Level::Error, diag::Stage::Semantic, {
                    diag::Label("type mismatch (" + ltype + " and " + rtype + ")",
                            {left->base.loc, right->base.loc})
                })
            );
            throw SemanticAbort();
        }
        ASR::ttype_t *type = ASRUtils::TYPE(
            ASR::make_Logical_t(al, x.base.base.loc, 4, nullptr, 0));
        ASR::expr_t *value = nullptr;
        ASR::ttype_t *source_type = left_type;

        // Now, compute the result
        if (ASRUtils::expr_value(left) != nullptr &&
            ASRUtils::expr_value(right) != nullptr) {
            if (ASRUtils::is_integer(*source_type)) {
                int64_t left_value = ASR::down_cast<ASR::ConstantInteger_t>(
                                        ASRUtils::expr_value(left))
                                        ->m_n;
                int64_t right_value = ASR::down_cast<ASR::ConstantInteger_t>(
                                        ASRUtils::expr_value(right))
                                        ->m_n;
                bool result;
                switch (asr_op) {
                    case (ASR::cmpopType::Eq):  { result = left_value == right_value; break; }
                    case (ASR::cmpopType::Gt): { result = left_value > right_value; break; }
                    case (ASR::cmpopType::GtE): { result = left_value >= right_value; break; }
                    case (ASR::cmpopType::Lt): { result = left_value < right_value; break; }
                    case (ASR::cmpopType::LtE): { result = left_value <= right_value; break; }
                    case (ASR::cmpopType::NotEq): { result = left_value != right_value; break; }
                    default: {
                        throw SemanticError("Comparison operator not implemented",
                                            x.base.base.loc);
                    }
                }
                value = ASR::down_cast<ASR::expr_t>(ASR::make_ConstantLogical_t(
                    al, x.base.base.loc, result, type));
            } else if (ASRUtils::is_real(*source_type)) {
                double left_value = ASR::down_cast<ASR::ConstantReal_t>(
                                        ASRUtils::expr_value(left))
                                        ->m_r;
                double right_value = ASR::down_cast<ASR::ConstantReal_t>(
                                        ASRUtils::expr_value(right))
                                        ->m_r;
                bool result;
                switch (asr_op) {
                    case (ASR::cmpopType::Eq):  { result = left_value == right_value; break; }
                    case (ASR::cmpopType::Gt): { result = left_value > right_value; break; }
                    case (ASR::cmpopType::GtE): { result = left_value >= right_value; break; }
                    case (ASR::cmpopType::Lt): { result = left_value < right_value; break; }
                    case (ASR::cmpopType::LtE): { result = left_value <= right_value; break; }
                    case (ASR::cmpopType::NotEq): { result = left_value != right_value; break; }
                    default: {
                        throw SemanticError("Comparison operator not implemented",
                                            x.base.base.loc);
                    }
                }
                value = ASR::down_cast<ASR::expr_t>(ASR::make_ConstantLogical_t(
                    al, x.base.base.loc, result, type));
            } else if (ASR::is_a<ASR::Complex_t>(*source_type)) {
                ASR::ConstantComplex_t *left0
                    = ASR::down_cast<ASR::ConstantComplex_t>(ASRUtils::expr_value(left));
                ASR::ConstantComplex_t *right0
                    = ASR::down_cast<ASR::ConstantComplex_t>(ASRUtils::expr_value(right));
                std::complex<double> left_value(left0->m_re, left0->m_im);
                std::complex<double> right_value(right0->m_re, right0->m_im);
                bool result;
                switch (asr_op) {
                    case (ASR::cmpopType::Eq) : {
                        result = left_value.real() == right_value.real() &&
                                left_value.imag() == right_value.imag();
                        break;
                    }
                    case (ASR::cmpopType::NotEq) : {
                        result = left_value.real() != right_value.real() ||
                                left_value.imag() != right_value.imag();
                        break;
                    }
                    default: {
                        throw SemanticError("'" + ASRUtils::cmpop_to_str(asr_op) +
                                            "' comparison is not supported between complex numbers",
                                            x.base.base.loc);
                    }
                }
                value = ASR::down_cast<ASR::expr_t>(ASR::make_ConstantLogical_t(
                    al, x.base.base.loc, result, type));
<<<<<<< HEAD
            } else if (ASRUtils::is_character(*source_type)) {
                char* left_value = ASR::down_cast<ASR::ConstantString_t>(
                                        ASRUtils::expr_value(left))->m_s;
                char* right_value = ASR::down_cast<ASR::ConstantString_t>(
                                        ASRUtils::expr_value(right))->m_s;
                std::string left_str = std::string(left_value);
                std::string right_str = std::string(right_value);
                int8_t strcmp = left_str.compare(right_str);
                bool result;
                switch (asr_op) {
                    case (ASR::cmpopType::Eq) : {
                        result = (strcmp == 0);
                        break;
                    }
                    case (ASR::cmpopType::NotEq) : {
                        result = (strcmp != 0);
                        break;
                    }
                    case (ASR::cmpopType::Gt) : {
                        result = (strcmp > 0);
                        break;
                    }
                    case (ASR::cmpopType::GtE) : {
                        result = (strcmp > 0 || strcmp == 0);
                        break;
                    }
                    case (ASR::cmpopType::Lt) : {
                        result = (strcmp < 0);
                        break;
                    }
                    case (ASR::cmpopType::LtE) : {
                        result = (strcmp < 0 || strcmp == 0);
                        break;
                    }
                    default: LFORTRAN_ASSERT(false); // should never happen
                }
                value = ASR::down_cast<ASR::expr_t>(ASR::make_ConstantLogical_t(
                    al, x.base.base.loc, result, type));
=======
>>>>>>> 1a83dace
            }
        }
        tmp = ASR::make_Compare_t(al, x.base.base.loc, left, asr_op, right,
                                  type, value, overloaded);
    }

    void visit_Pass(const AST::Pass_t &/*x*/) {
        tmp = nullptr;
    }

    void visit_Return(const AST::Return_t &x) {
        std::string return_var_name = "_lpython_return_variable";
        if(current_scope->scope.find(return_var_name) == current_scope->scope.end()) {
            if (x.m_value) {
                throw SemanticError("Return type of function is not defined",
                                x.base.base.loc);
            }
            // this may be a case with void return type (like subroutine)
            tmp = ASR::make_Return_t(al, x.base.base.loc);
            return;
        }
        this->visit_expr(*x.m_value);
        ASR::expr_t *value = ASRUtils::EXPR(tmp);
        ASR::symbol_t *return_var = current_scope->scope[return_var_name];
        ASR::asr_t *return_var_ref = ASR::make_Var_t(al, x.base.base.loc, return_var);
        ASR::expr_t *target = ASRUtils::EXPR(return_var_ref);
        ASR::ttype_t *target_type = ASRUtils::expr_type(target);
        ASR::ttype_t *value_type = ASRUtils::expr_type(value);
        if (!ASRUtils::check_equal_type(target_type, value_type)) {
            std::string ltype = ASRUtils::type_to_str(target_type);
            std::string rtype = ASRUtils::type_to_str(value_type);
            throw SemanticError("Type Mismatch in return, found (" +
                    ltype + " and " + rtype + ")", x.base.base.loc);
        }
        value = implicitcast_helper(target, value, true);
        ASR::stmt_t *overloaded=nullptr;
        tmp = ASR::make_Assignment_t(al, x.base.base.loc, target, value,
                                overloaded);

        // We can only return one statement in `tmp`, so we insert the current
        // `tmp` into the body of the function directly
        current_body->push_back(al, ASR::down_cast<ASR::stmt_t>(tmp));

        // Now we assign Return into `tmp`
        tmp = ASR::make_Return_t(al, x.base.base.loc);
    }

    void visit_Continue(const AST::Continue_t &x) {
        tmp = ASR::make_Cycle_t(al, x.base.base.loc);
    }

    void visit_Break(const AST::Break_t &x) {
        tmp = ASR::make_Exit_t(al, x.base.base.loc);
    }

    void visit_Raise(const AST::Raise_t &x) {
        ASR::expr_t *code;
        if (x.m_cause) {
            visit_expr(*x.m_cause);
            code = ASRUtils::EXPR(tmp);
        } else {
            code = nullptr;
        }
        tmp = ASR::make_ErrorStop_t(al, x.base.base.loc, code);
    }

    void visit_Set(const AST::Set_t &x) {
        LFORTRAN_ASSERT(x.n_elts > 0); // type({}) is 'dict'
        Vec<ASR::expr_t*> elements;
        elements.reserve(al, x.n_elts);
        ASR::ttype_t* type = nullptr;
        for (size_t i = 0; i < x.n_elts; ++i) {
            visit_expr(*x.m_elts[i]);
            ASR::expr_t *value = ASRUtils::EXPR(tmp);
            if (type == nullptr) {
                type = ASRUtils::expr_type(value);
            } else {
                if (!ASRUtils::check_equal_type(ASRUtils::expr_type(value), type)) {
                    throw SemanticError("All Set values must be of the same type for now",
                                        x.base.base.loc);
                }
            }
            elements.push_back(al, value);
        }
        ASR::ttype_t* set_type = ASRUtils::TYPE(ASR::make_Set_t(al, x.base.base.loc, type));
        tmp = ASR::make_ConstantSet_t(al, x.base.base.loc, elements.p, elements.size(), set_type);
    }

    void visit_Expr(const AST::Expr_t &x) {
        if (AST::is_a<AST::Call_t>(*x.m_value)) {
            AST::Call_t *c = AST::down_cast<AST::Call_t>(x.m_value);
            std::string call_name;
            if (AST::is_a<AST::Name_t>(*c->m_func)) {
                AST::Name_t *n = AST::down_cast<AST::Name_t>(c->m_func);
                call_name = n->m_id;
            } else {
                throw SemanticError("Only Name supported in Call",
                    x.base.base.loc);
            }
            Vec<ASR::expr_t*> args;
            args.reserve(al, c->n_args);
            for (size_t i=0; i<c->n_args; i++) {
                visit_expr(*c->m_args[i]);
                ASR::expr_t *expr = ASRUtils::EXPR(tmp);
                args.push_back(al, expr);
            }
            if (call_name == "print") {
                ASR::expr_t *fmt=nullptr;
                tmp = ASR::make_Print_t(al, x.base.base.loc, fmt,
                    args.p, args.size());
                return;

            } else if (call_name == "quit") {
                ASR::expr_t *code;
                if (args.size() == 0) {
                    code = nullptr;
                } else if (args.size() == 1) {
                    code = args[0];
                } else {
                    throw SemanticError("The function quit() requires 0 or 1 arguments",
                        x.base.base.loc);
                }
                tmp = ASR::make_Stop_t(al, x.base.base.loc, code);
                return;
            }
            ASR::symbol_t *s = current_scope->resolve_symbol(call_name);
            if (!s) {
                throw SemanticError("Function '" + call_name + "' is not declared",
                    x.base.base.loc);
            }
            tmp = ASR::make_SubroutineCall_t(al, x.base.base.loc, s,
                nullptr, args.p, args.size(), nullptr);
            return;
        }
        this->visit_expr(*x.m_value);
        ASRUtils::EXPR(tmp);
        tmp = nullptr;
    }

    void visit_Call(const AST::Call_t &x) {
        std::string call_name;
        if (AST::is_a<AST::Name_t>(*x.m_func)) {
            AST::Name_t *n = AST::down_cast<AST::Name_t>(x.m_func);
            call_name = n->m_id;
        } else {
            throw SemanticError("Only Name supported in Call",
                x.base.base.loc);
        }
        Vec<ASR::expr_t*> args;
        args.reserve(al, x.n_args);
        for (size_t i=0; i<x.n_args; i++) {
            visit_expr(*x.m_args[i]);
            ASR::expr_t *expr = ASRUtils::EXPR(tmp);
            args.push_back(al, expr);
        }

        // Intrinsic functions
        if (call_name == "size") {
            // TODO: size should be part of ASR. That way
            // ASR itself does not need a runtime library
            // a runtime library thus becomes optional --- can either be
            // implemented using ASR, or the backend can link it at runtime
            ASR::ttype_t *a_type = ASRUtils::TYPE(ASR::make_Integer_t(al, x.base.base.loc,
                4, nullptr, 0));
            /*
            ASR::symbol_t *a_name = nullptr;
            throw SemanticError("TODO: add the size() function and look it up",
                x.base.base.loc);
            tmp = ASR::make_FunctionCall_t(al, x.base.base.loc, a_name,
                nullptr, args.p, args.size(), nullptr, 0, a_type, nullptr, nullptr);
            */

            tmp = ASR::make_ConstantInteger_t(al, x.base.base.loc, 1234, a_type);
            return;

        } else if (call_name == "len") {
            if (args.size() != 1) {
                throw SemanticError(call_name + "() takes exactly one argument (" +
                    std::to_string(args.size()) + " given)", x.base.base.loc);
            }
            ASR::expr_t *arg = ASRUtils::expr_value(args[0]);
            ASR::ttype_t *type = ASRUtils::TYPE(ASR::make_Integer_t(al,
                                                          x.base.base.loc, 4, nullptr, 0));
            if (arg->type == ASR::exprType::ConstantString) {
                char* str_value = ASR::down_cast<ASR::ConstantString_t>(arg)->m_s;
                tmp = ASR::make_ConstantInteger_t(al, x.base.base.loc,
                    (int64_t)strlen(s2c(al, std::string(str_value))), type);
            } else if (arg->type == ASR::exprType::ConstantArray) {
                tmp = ASR::make_ConstantInteger_t(al, x.base.base.loc,
                    (int64_t)ASR::down_cast<ASR::ConstantArray_t>(arg)->n_args, type);
            } else if (arg->type == ASR::exprType::ConstantTuple) {
                tmp = ASR::make_ConstantInteger_t(al, x.base.base.loc,
                    (int64_t)ASR::down_cast<ASR::ConstantTuple_t>(arg)->n_elements, type);
            } else if (arg->type == ASR::exprType::ConstantDictionary) {
                tmp = ASR::make_ConstantInteger_t(al, x.base.base.loc,
                    (int64_t)ASR::down_cast<ASR::ConstantDictionary_t>(arg)->n_keys, type);
            } else if (arg->type == ASR::exprType::ConstantSet) {
                tmp = ASR::make_ConstantInteger_t(al, x.base.base.loc,
                    (int64_t)ASR::down_cast<ASR::ConstantSet_t>(arg)->n_elements, type);
            } else {
                throw SemanticError("len() only works on strings, lists, tuples, dictionaries and sets",
                    x.base.base.loc);
            }
            return;

        } else if (call_name == "ord") {
            LFORTRAN_ASSERT(ASRUtils::all_args_evaluated(args));
            ASR::expr_t* char_expr = args[0];
            ASR::ttype_t* char_type = ASRUtils::expr_type(char_expr);
            if (ASRUtils::is_character(*char_type)) {
                char* c = ASR::down_cast<ASR::ConstantString_t>(ASRUtils::expr_value(char_expr))->m_s;
                ASR::ttype_t* int_type =
                    ASRUtils::TYPE(ASR::make_Integer_t(al,
                    x.base.base.loc, 4, nullptr, 0));
                tmp = ASR::make_ConstantInteger_t(al, x.base.base.loc,
                    c[0], int_type);
                return;
            } else {
                throw SemanticError("ord() must have one character argument", x.base.base.loc);
            }
        } else if (call_name == "chr") {
            LFORTRAN_ASSERT(ASRUtils::all_args_evaluated(args));
            ASR::expr_t* real_expr = args[0];
            ASR::ttype_t* real_type = ASRUtils::expr_type(real_expr);
            if (ASRUtils::is_integer(*real_type)) {
                int64_t c = ASR::down_cast<ASR::ConstantInteger_t>(real_expr)->m_n;
                ASR::ttype_t* str_type = ASRUtils::TYPE(ASR::make_Character_t(al,
                    x.base.base.loc, 1, 1, nullptr, nullptr, 0));
                if (! (c >= 0 && c <= 127) ) {
                    throw SemanticError("The argument 'x' in chr(x) must be in the range 0 <= x <= 127.",
                                        x.base.base.loc);
                }
                char cc = c;
                std::string svalue;
                svalue += cc;
                tmp = ASR::make_ConstantString_t(al, x.base.base.loc, s2c(al, svalue), str_type);
                return;
            } else {
                throw SemanticError("chr() must have one integer argument", x.base.base.loc);
            }
        } else if (call_name == "complex") {
            int16_t n_args = args.size();
            ASR::ttype_t *type = ASRUtils::TYPE(ASR::make_Complex_t(al, x.base.base.loc,
                8, nullptr, 0));
            if( n_args > 2 || n_args < 0 ) { // n_args shouldn't be less than 0 but added this check for safety
                throw SemanticError("Only constant integer or real values are supported as "
                    "the (at most two) arguments of complex()", x.base.base.loc);
            }
            double c1 = 0.0, c2 = 0.0; // Default if n_args = 0
            if (n_args >= 1) { // Handles both n_args = 1 and n_args = 2
                if (ASR::is_a<ASR::ConstantInteger_t>(*args[0])) {
                    c1 = ASR::down_cast<ASR::ConstantInteger_t>(args[0])->m_n;
                } else if (ASR::is_a<ASR::ConstantReal_t>(*args[0])) {
                    c1 = ASR::down_cast<ASR::ConstantReal_t>(ASRUtils::expr_value(args[0]))->m_r;
                }
            }
            if (n_args == 2) { // Extracts imaginary component if n_args = 2
                if (ASR::is_a<ASR::ConstantInteger_t>(*args[1])) {
                    c2 = ASR::down_cast<ASR::ConstantInteger_t>(args[1])->m_n;
                } else if (ASR::is_a<ASR::ConstantReal_t>(*args[1])) {
                    c2 = ASR::down_cast<ASR::ConstantReal_t>(ASRUtils::expr_value(args[1]))->m_r;
                }
            }
            tmp = ASR::make_ConstantComplex_t(al, x.base.base.loc, c1, c2, type);
            return;
        } else if (call_name == "pow") {
            if (args.size() != 2) {
                throw SemanticError("Two arguments are expected in pow",
                    x.base.base.loc);
            }
            ASR::expr_t *left = args[0];
            ASR::expr_t *right = args[1];
            ASR::binopType op = ASR::binopType::Pow;
            make_BinOp_helper(left, right, op, x.base.base.loc, false);
            return;
        } else if (call_name == "bin" || call_name == "oct" || call_name == "hex") {
            if (args.size() != 1) {
                throw SemanticError(call_name + "() takes exactly one argument (" +
                    std::to_string(args.size()) + " given)", x.base.base.loc);
            }
            ASR::expr_t* expr = ASRUtils::expr_value(args[0]);
            ASR::ttype_t* type = ASRUtils::expr_type(expr);
            if (ASRUtils::is_integer(*type)) {
                int64_t n = ASR::down_cast<ASR::ConstantInteger_t>(expr)->m_n;
                ASR::ttype_t* str_type = ASRUtils::TYPE(ASR::make_Character_t(al,
                    x.base.base.loc, 1, 1, nullptr, nullptr, 0));
                std::string s, prefix;
                std::stringstream ss;
                if (call_name == "oct") {
                    prefix = n > 0 ? "0o" : "-0o";
                    ss << std::oct << std::abs(n);
                    s += ss.str();
                } else if (call_name == "bin") {
                    prefix = n > 0 ? "0b" : "-0b";
                    s += std::bitset<64>(std::abs(n)).to_string();
                    s.erase(0, s.find_first_not_of('0'));
                } else {
                    prefix = n > 0 ? "0x" : "-0x";
                    ss << std::hex << std::abs(n);
                    s += ss.str();
                }
                s.insert(0, prefix);
                tmp = ASR::make_ConstantString_t(al, x.base.base.loc, s2c(al, s), str_type);
                return;
            } else {
                throw SemanticError(call_name + "() must have one integer argument",
                    x.base.base.loc);
            }
        } else if (call_name == "abs") {
            if (args.size() != 1) {
                throw SemanticError(call_name + "() takes exactly one argument (" +
                    std::to_string(args.size()) + " given)", x.base.base.loc);
            }
            ASR::expr_t* arg = ASRUtils::expr_value(args[0]);
            ASR::ttype_t* t = ASRUtils::expr_type(arg);
            ASR::ttype_t* real_type = ASRUtils::TYPE(ASR::make_Real_t(al,
                                    x.base.base.loc, 8, nullptr, 0));
            if (ASRUtils::is_real(*t)) {
                double rv = ASR::down_cast<ASR::ConstantReal_t>(arg)->m_r;
                double val = std::abs(rv);
                tmp = ASR::make_ConstantReal_t(al, x.base.base.loc, val, t);
            } else if (ASRUtils::is_integer(*t)) {
                int64_t rv = ASR::down_cast<ASR::ConstantInteger_t>(arg)->m_n;
                int64_t val = std::abs(rv);
                tmp = ASR::make_ConstantInteger_t(al, x.base.base.loc, val, t);
            } else if (ASRUtils::is_complex(*t)) {
                double re = ASR::down_cast<ASR::ConstantComplex_t>(arg)->m_re;
                double im = ASR::down_cast<ASR::ConstantComplex_t>(arg)->m_im;
                std::complex<double> c(re, im);
                double result = std::abs(c);
                tmp = ASR::make_ConstantReal_t(al, x.base.base.loc, result, real_type);
            } else if (ASRUtils::is_logical(*t)) {
                bool rv = ASR::down_cast<ASR::ConstantLogical_t>(arg)->m_value;
                int8_t val = rv ? 1 : 0;
                ASR::ttype_t *type = ASRUtils::TYPE(ASR::make_Integer_t(al,
                                        x.base.base.loc, 4, nullptr, 0));
                tmp = ASR::make_ConstantInteger_t(al, x.base.base.loc, val, type);
            } else {
                throw SemanticError(call_name + "() must have one real, integer, complex, or logical argument",
                    x.base.base.loc);
            }
            return;
        } else if (call_name == "bool") {
            if (args.size() != 1) {
                throw SemanticError(call_name + "() takes exactly one argument (" +
                    std::to_string(args.size()) + " given)", x.base.base.loc);
            }
            ASR::ttype_t *type = ASRUtils::TYPE(ASR::make_Logical_t(al, x.base.base.loc,
                                  1, nullptr, 0));
            ASR::expr_t* arg = ASRUtils::expr_value(args[0]);
            ASR::ttype_t* t = ASRUtils::expr_type(arg);
            bool result;
            if (ASRUtils::is_real(*t)) {
                double rv = ASR::down_cast<ASR::ConstantReal_t>(arg)->m_r;
                result = rv ? true : false;
            } else if (ASRUtils::is_integer(*t)) {
                int64_t rv = ASR::down_cast<ASR::ConstantInteger_t>(arg)->m_n;
                result = rv ? true : false;
            } else if (ASRUtils::is_complex(*t)) {
                double re = ASR::down_cast<ASR::ConstantComplex_t>(arg)->m_re;
                double im = ASR::down_cast<ASR::ConstantComplex_t>(arg)->m_im;
                std::complex<double> c(re, im);
                result = (re || im) ? true : false;
            } else if (ASRUtils::is_logical(*t)) {
                bool rv = ASR::down_cast<ASR::ConstantLogical_t>(arg)->m_value;
                result = rv;
            } else if (ASRUtils::is_character(*t)) {
                char* c = ASR::down_cast<ASR::ConstantString_t>(ASRUtils::expr_value(arg))->m_s;
                result = strlen(s2c(al, std::string(c))) ? true : false;
            } else {
                throw SemanticError(call_name + "() must have one real, integer, character,"
                        " complex, or logical argument", x.base.base.loc);
            }
            tmp = ASR::make_ConstantLogical_t(al, x.base.base.loc, result, type);
            return;
        } else if (call_name == "callable") {
            if (args.size() != 1) {
                throw SemanticError(call_name + "() takes exactly one argument (" +
                    std::to_string(args.size()) + " given)", x.base.base.loc);
            }
            ASR::ttype_t *type = ASRUtils::TYPE(ASR::make_Logical_t(al, x.base.base.loc,
                                  1, nullptr, 0));
            ASR::expr_t *arg = args[0];
            bool result = false;
            if (ASR::is_a<ASR::Var_t>(*arg)) {
                ASR::symbol_t *t = ASR::down_cast<ASR::Var_t>(arg)->m_v;
                result = (ASR::is_a<ASR::Function_t>(*t) ||
                            ASR::is_a<ASR::Subroutine_t>(*t));
            }
            tmp = ASR::make_ConstantLogical_t(al, x.base.base.loc, result, type);
            return;
        } else if (call_name == "int") {
            ASR::ttype_t *type = ASRUtils::TYPE(ASR::make_Integer_t(al,
                                    x.base.base.loc, 4, nullptr, 0));
            if (args.size() == 0) {
                tmp = ASR::make_ConstantInteger_t(al, x.base.base.loc, 0, type);
                return;
            }
            ASR::expr_t* int_expr = args[0];
            ASR::ttype_t* int_type = ASRUtils::expr_type(int_expr);
            if (ASRUtils::expr_value(int_expr) == nullptr) {
                throw SemanticError("runtime int(x) is not supported, only compile time for now",
                    x.base.base.loc);
            }
            if (ASRUtils::is_integer(*int_type)) {
                int64_t ival = ASR::down_cast<ASR::ConstantInteger_t>(ASRUtils::expr_value(int_expr))->m_n;
                tmp = ASR::make_ConstantInteger_t(al, x.base.base.loc, ival, type);

            } else if (ASRUtils::is_character(*int_type)) {
                // convert a string to an int
                char* c = ASR::down_cast<ASR::ConstantString_t>(ASRUtils::expr_value(int_expr))->m_s;
                std::string s = std::string(c);
                int64_t ival = std::stoll(s);
                tmp = ASR::make_ConstantInteger_t(al, x.base.base.loc, ival, type);

            } else if (ASRUtils::is_real(*int_type)) {
                int64_t ival = ASR::down_cast<ASR::ConstantReal_t>(ASRUtils::expr_value(int_expr))->m_r;
                tmp = ASR::make_ConstantInteger_t(al, x.base.base.loc, ival, type);
            } else if (ASRUtils::is_logical(*int_type)) {
                bool rv = ASR::down_cast<ASR::ConstantLogical_t>(int_expr)->m_value;
                int8_t val = rv ? 1 : 0;
                tmp = ASR::make_ConstantInteger_t(al, x.base.base.loc, val, type);
            } else {
                throw SemanticError("int() argument must be real, integer, logical, or a string, not '" +
                    ASRUtils::type_to_str(int_type) + "'", x.base.base.loc);
            }
            return;
        } else if (call_name == "float") {
            ASR::ttype_t* type = ASRUtils::TYPE(ASR::make_Real_t(al,
                                    x.base.base.loc, 8, nullptr, 0));
            if (args.size() == 0) {
                tmp = ASR::make_ConstantReal_t(al, x.base.base.loc, 0.0, type);
                return;
            }
            ASR::expr_t* float_expr = args[0];
            ASR::ttype_t* float_type = ASRUtils::expr_type(float_expr);
            if (ASRUtils::expr_value(float_expr) == nullptr) {
                throw SemanticError("runtime float(x) is not supported, only compile time for now",
                    x.base.base.loc);
            }
            if (ASRUtils::is_real(*float_type)) {
                float rv = ASR::down_cast<ASR::ConstantReal_t>(ASRUtils::expr_value(float_expr))->m_r;
                tmp = ASR::make_ConstantReal_t(al, x.base.base.loc, rv, type);
            } else if (ASRUtils::is_integer(*float_type)) {
                // convert an int to a float using implicit cast
                double rv = ASR::down_cast<ASR::ConstantInteger_t>(ASRUtils::expr_value(float_expr))->m_n;
                tmp = ASR::make_ConstantReal_t(al, x.base.base.loc, rv, type);
            } else if (ASRUtils::is_logical(*float_type)) {
                bool rv = ASR::down_cast<ASR::ConstantLogical_t>(float_expr)->m_value;
                float val = rv ? 1.0 : 0.0;
                tmp = ASR::make_ConstantReal_t(al, x.base.base.loc, val, type);
            } else if (ASRUtils::is_character(*float_type)) {
                // convert a string to a float
                char* c = ASR::down_cast<ASR::ConstantString_t>(ASRUtils::expr_value(float_expr))->m_s;
                std::string s = std::string(c);
                float rv = std::stof(s);
                tmp = ASR::make_ConstantReal_t(al, x.base.base.loc, rv, type);
            } else {
                throw SemanticError("float() argument must be real, integer, logical, or a string, not '" +
                    ASRUtils::type_to_str(float_type) + "'", x.base.base.loc);
            }
            return;
        } else if (call_name == "str") {
            ASR::ttype_t* str_type = ASRUtils::TYPE(ASR::make_Character_t(al,
                x.base.base.loc, 1, 1, nullptr, nullptr, 0));
            if (args.size() == 0) { // create an empty string
                tmp = ASR::make_ConstantString_t(al, x.base.base.loc, s2c(al, ""), str_type);
                return;
            }
            ASR::expr_t* arg = ASRUtils::expr_value(args[0]);
            ASR::ttype_t* arg_type = ASRUtils::expr_type(arg);
            if (arg == nullptr) {
                throw SemanticError("runtime str(x) is not supported, only compile time for now",
                    x.base.base.loc);
            }
            if (ASRUtils::is_integer(*arg_type)) {
                int64_t ival = ASR::down_cast<ASR::ConstantInteger_t>(arg)->m_n;
                std::string s = std::to_string(ival);
                tmp = ASR::make_ConstantString_t(al, x.base.base.loc, s2c(al, s), str_type);
            } else if (ASRUtils::is_real(*arg_type)) {
                double rval = ASR::down_cast<ASR::ConstantReal_t>(arg)->m_r;
                std::string s = std::to_string(rval);
                tmp = ASR::make_ConstantString_t(al, x.base.base.loc, s2c(al, s), str_type);
            } else if (ASRUtils::is_logical(*arg_type)) {
                bool rv = ASR::down_cast<ASR::ConstantLogical_t>(arg)->m_value;
                std::string s = rv ? "True" : "False";
                tmp = ASR::make_ConstantString_t(al, x.base.base.loc, s2c(al, s), str_type);
            } else if (ASRUtils::is_character(*arg_type)) {
                char* c = ASR::down_cast<ASR::ConstantString_t>(arg)->m_s;
                std::string s = std::string(c);
                tmp = ASR::make_ConstantString_t(al, x.base.base.loc, s2c(al, s), str_type);
            } else {
                throw SemanticError("str() argument must be real, integer, logical, or a string, not '" +
                    ASRUtils::type_to_str(arg_type) + "'", x.base.base.loc);
            }
            return;
        } else if (call_name == "divmod") {
            if (args.size() != 2) {
                throw SemanticError(call_name + "() takes exactly two arguments (" +
                    std::to_string(args.size()) + " given)", x.base.base.loc);
            }
            ASR::expr_t* arg1 = ASRUtils::expr_value(args[0]);
            ASR::expr_t* arg2 = ASRUtils::expr_value(args[1]);
            ASR::ttype_t* arg1_type = ASRUtils::expr_type(arg1);
            ASR::ttype_t* arg2_type = ASRUtils::expr_type(arg2);
            Vec<ASR::expr_t*> tuple; // pair consisting of quotient and remainder
            tuple.reserve(al, 2);
            Vec<ASR::ttype_t*> tuple_type_vec;
            tuple_type_vec.reserve(al, 2);
            if (arg1 == nullptr || arg2 == nullptr) {
                throw SemanticError("runtime divmod(x, y) is not supported, only compile time for now",
                    x.base.base.loc);
            }
            if (ASRUtils::is_integer(*arg1_type) && ASRUtils::is_integer(*arg2_type)) {
                int64_t ival1 = ASR::down_cast<ASR::ConstantInteger_t>(arg1)->m_n;
                int64_t ival2 = ASR::down_cast<ASR::ConstantInteger_t>(arg2)->m_n;
                if (ival2 == 0) {
                    throw SemanticError("Integer division or modulo by zero not possible",
                        x.base.base.loc);
                } else {
                    int64_t div = ival1 / ival2;
                    int64_t mod = ival1 % ival2;
                    tuple.push_back(al, ASRUtils::EXPR(
                        ASR::make_ConstantInteger_t(al, x.base.base.loc, div, arg1_type)));
                    tuple.push_back(al, ASRUtils::EXPR(
                        ASR::make_ConstantInteger_t(al, x.base.base.loc, mod, arg1_type)));
                    tuple_type_vec.push_back(al, arg1_type);
                    tuple_type_vec.push_back(al, arg2_type);
                    ASR::ttype_t *tuple_type = ASRUtils::TYPE(ASR::make_Tuple_t(al, x.base.base.loc,
                                                tuple_type_vec.p, tuple_type_vec.n));
                    tmp = ASR::make_ConstantTuple_t(al, x.base.base.loc, tuple.p, tuple.size(), tuple_type);
                    return;
                }
            } else {
                throw SemanticError("Both arguments of divmod() must be integers, not '" +
                    ASRUtils::type_to_str(arg1_type) + "' and '" + ASRUtils::type_to_str(arg2_type) + "'",
                    x.base.base.loc);
            }
        }

        // Other functions
        ASR::symbol_t *stemp = current_scope->resolve_symbol(call_name);
        // handling ExternalSymbol
        ASR::symbol_t *s = ASRUtils::symbol_get_past_external(stemp);
        if (!s) {
            throw SemanticError("Function '" + call_name + "' is not declared",
                x.base.base.loc);
        }

        if(ASR::is_a<ASR::Function_t>(*s)) {
            ASR::Function_t *func = ASR::down_cast<ASR::Function_t>(s);
            ASR::ttype_t *a_type = ASRUtils::expr_type(func->m_return_var);
            tmp = ASR::make_FunctionCall_t(al, x.base.base.loc, stemp,
                nullptr, args.p, args.size(), nullptr, 0, a_type, nullptr, nullptr);
        } else if(ASR::is_a<ASR::Subroutine_t>(*s)) {
            tmp = ASR::make_SubroutineCall_t(al, x.base.base.loc, stemp,
                nullptr, args.p, args.size(), nullptr);
        } else {
            throw SemanticError("Unsupported call type for " + call_name,
                x.base.base.loc);
        }
    }

    void visit_ImportFrom(const AST::ImportFrom_t &/*x*/) {
        // Handled by SymbolTableVisitor already
        tmp = nullptr;
    }
};

Result<ASR::TranslationUnit_t*> body_visitor(Allocator &al,
        const AST::Module_t &ast,
        diag::Diagnostics &diagnostics,
        ASR::asr_t *unit, bool main_module)
{
    BodyVisitor b(al, unit, diagnostics, main_module);
    try {
        b.visit_Module(ast);
    } catch (const SemanticError &e) {
        Error error;
        diagnostics.diagnostics.push_back(e.d);
        return error;
    } catch (const SemanticAbort &) {
        Error error;
        return error;
    }
    ASR::TranslationUnit_t *tu = ASR::down_cast2<ASR::TranslationUnit_t>(unit);
    return tu;
}

class PickleVisitor : public AST::PickleBaseVisitor<PickleVisitor>
{
public:
    std::string get_str() {
        return s;
    }
};

std::string pickle_python(AST::ast_t &ast, bool colors, bool indent) {
    PickleVisitor v;
    v.use_colors = colors;
    v.indent = indent;
    v.visit_ast(ast);
    return v.get_str();
}

Result<ASR::TranslationUnit_t*> python_ast_to_asr(Allocator &al,
    AST::ast_t &ast, diag::Diagnostics &diagnostics, bool main_module)
{
    AST::Module_t *ast_m = AST::down_cast2<AST::Module_t>(&ast);

    ASR::asr_t *unit;
    auto res = symbol_table_visitor(al, *ast_m, diagnostics, main_module);
    if (res.ok) {
        unit = res.result;
    } else {
        return res.error;
    }
    ASR::TranslationUnit_t *tu = ASR::down_cast2<ASR::TranslationUnit_t>(unit);
    LFORTRAN_ASSERT(asr_verify(*tu));

    auto res2 = body_visitor(al, *ast_m, diagnostics, unit, main_module);
    if (res2.ok) {
        tu = res2.result;
    } else {
        return res2.error;
    }
    LFORTRAN_ASSERT(asr_verify(*tu));

    if (main_module) {
        // If it is a main module, turn it into a program.
        // Note: we can modify this behavior for interactive mode later
        pass_wrap_global_stmts_into_program(al, *tu);
        LFORTRAN_ASSERT(asr_verify(*tu));
    }

    return tu;
}

} // namespace LFortran::Python<|MERGE_RESOLUTION|>--- conflicted
+++ resolved
@@ -1703,7 +1703,7 @@
                 }
                 value = ASR::down_cast<ASR::expr_t>(ASR::make_ConstantLogical_t(
                     al, x.base.base.loc, result, type));
-<<<<<<< HEAD
+
             } else if (ASRUtils::is_character(*source_type)) {
                 char* left_value = ASR::down_cast<ASR::ConstantString_t>(
                                         ASRUtils::expr_value(left))->m_s;
@@ -1742,8 +1742,6 @@
                 }
                 value = ASR::down_cast<ASR::expr_t>(ASR::make_ConstantLogical_t(
                     al, x.base.base.loc, result, type));
-=======
->>>>>>> 1a83dace
             }
         }
         tmp = ASR::make_Compare_t(al, x.base.base.loc, left, asr_op, right,
