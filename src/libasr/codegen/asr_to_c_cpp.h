--- conflicted
+++ resolved
@@ -644,24 +644,25 @@
         }
     }
 
-<<<<<<< HEAD
     void visit_IntegerBitNot(const ASR::IntegerBitNot_t& x) {
-=======
-    void visit_LogicalNot(const ASR::LogicalNot_t &x) {
->>>>>>> d8da9f5a
         self().visit_expr(*x.m_arg);
         int expr_precedence = last_expr_precedence;
         last_expr_precedence = 3;
         if (expr_precedence <= last_expr_precedence) {
-<<<<<<< HEAD
             src = "~" + src;
         } else {
             src = "~(" + src + ")";
-=======
+        }
+    }
+
+    void visit_LogicalNot(const ASR::LogicalNot_t &x) {
+        self().visit_expr(*x.m_arg);
+        int expr_precedence = last_expr_precedence;
+        last_expr_precedence = 3;
+        if (expr_precedence <= last_expr_precedence) {
             src = "!" + src;
         } else {
             src = "!(" + src + ")";
->>>>>>> d8da9f5a
         }
     }
 
