--- conflicted
+++ resolved
@@ -27,11 +27,7 @@
 # CPython tests only
 test_cpython = [
     "test_generics_01.py",
-<<<<<<< HEAD
-    "test_c_interop_01.py",
     "test_builtin_bin.py"
-=======
->>>>>>> e8f6844e
 ]
 
 
