--- conflicted
+++ resolved
@@ -6,11 +6,7 @@
     "outfile": null,
     "outfile_hash": null,
     "stdout": "asr-intrinsics_open_close_read_write-a696eca.stdout",
-<<<<<<< HEAD
-    "stdout_hash": "1a338093f7cc84fd64d29c8bea5126222a2f5c7727d1e6ac4761c480",
-=======
-    "stdout_hash": "481219376c86f991d1247452dbf83fa4952489a6fb009546b4605aad",
->>>>>>> 8de25dbf
+    "stdout_hash": "5f2b9d37064211f2e5b15571c7b5922dec6d53ff723ca3a05b24f5e2",
     "stderr": null,
     "stderr_hash": null,
     "returncode": 0
