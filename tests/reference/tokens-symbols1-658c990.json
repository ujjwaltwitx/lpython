--- conflicted
+++ resolved
@@ -6,11 +6,7 @@
     "outfile": null,
     "outfile_hash": null,
     "stdout": "tokens-symbols1-658c990.stdout",
-<<<<<<< HEAD
-    "stdout_hash": "a6f88892a78f85854ec4f61fb79c2abafb994ccb2c7f80dcc05faaae",
-=======
-    "stdout_hash": "ba056b5c093b1ad40b394598188d690c482d7cfccbd12828a42a39e8",
->>>>>>> d923e0ff
+    "stdout_hash": "de61d619e86ada847336f021a325809e62b45d953f03afff31bf2f69",
     "stderr": null,
     "stderr_hash": null,
     "returncode": 0
