(KEYWORD "from") 0:3
(TOKEN "identifier" typing) 5:10
(KEYWORD "import") 12:17
(TOKEN "identifier" overload) 19:26
(NEWLINE) 27:27
(NEWLINE) 28:28
(TOKEN "identifier" i) 29:29
(TOKEN "=") 31:31
(TOKEN "{") 33:33
(TOKEN "integer" 1) 34:34
(TOKEN ":") 35:35
(TOKEN "[") 37:37
(TOKEN "(") 38:38
(TOKEN "integer" 1) 39:39
(TOKEN ",") 40:40
(TOKEN "integer" 2) 42:42
(TOKEN ")") 43:43
(TOKEN ",") 44:44
(TOKEN "(") 46:46
(TOKEN "integer" 3) 47:47
(TOKEN ",") 48:48
(TOKEN "integer" 4) 50:50
(TOKEN ")") 51:51
(TOKEN "]") 52:52
(TOKEN "}") 53:53
(NEWLINE) 54:54
(NEWLINE) 55:55
(TOKEN "identifier" i) 56:56
(KEYWORD "is") 58:59
(TOKEN "identifier" i) 61:61
(NEWLINE) 62:62
(TOKEN "identifier" j) 63:63
(TOKEN "=") 65:65
(TOKEN "integer" 1) 67:67
(NEWLINE) 68:68
(TOKEN "identifier" j) 69:69
(KEYWORD "in") 71:72
(TOKEN "identifier" i) 74:74
(NEWLINE) 75:75
(NEWLINE) 76:76
(KEYWORD "def") 77:79
(TOKEN "identifier" test) 81:84
(TOKEN "(") 85:85
(TOKEN ")") 86:86
(TOKEN ":") 87:87
(NEWLINE) 88:88
<<<<<<< HEAD
(TOKEN "identifier" print) 93:97
=======
(TOKEN "indent") 89:92
(KEYWORD "print") 93:97
>>>>>>> d923e0ff
(TOKEN "(") 98:98
(TOKEN "string" ":") 99:101
(TOKEN ")") 102:102
(TOKEN ";") 103:103
(TOKEN "identifier" print) 105:109
(TOKEN "(") 110:110
(TOKEN "string" ";") 111:113
(TOKEN ")") 114:114
(NEWLINE) 115:115
(NEWLINE) 116:116
(TOKEN "dedent") 116:116
(TOKEN "identifier" i) 117:117
(TOKEN "=") 119:119
(TOKEN "integer" 1) 121:121
(TOKEN "+") 123:123
(TOKEN "integer" 2) 125:125
(TOKEN "-") 127:127
(TOKEN "integer" 3) 129:129
(TOKEN "*") 131:131
(TOKEN "integer" 4) 133:133
(TOKEN "/") 135:135
(TOKEN "integer" 5) 137:137
(TOKEN "%") 139:139
(TOKEN "integer" 6) 141:141
(NEWLINE) 142:142
(NEWLINE) 143:143
(TOKEN "identifier" i) 144:144
(TOKEN "=") 146:146
(TOKEN "True") 148:151
(TOKEN "<") 153:153
(TOKEN "(") 155:155
(TOKEN "False") 156:160
(TOKEN ">") 162:162
(TOKEN "True") 164:167
(TOKEN ")") 168:168
(NEWLINE) 169:169
(NEWLINE) 170:170
(TOKEN "identifier" i) 171:171
(TOKEN "=") 173:173
(TOKEN "not") 175:177
(TOKEN "(") 178:178
(TOKEN "False") 179:183
(TOKEN "==") 185:186
(TOKEN "False") 188:192
(TOKEN ")") 193:193
(TOKEN "!=") 195:196
(TOKEN "True") 198:201
(NEWLINE) 202:202
(TOKEN "identifier" i) 203:203
(TOKEN "=") 205:205
(TOKEN "integer" 3) 207:207
(TOKEN "<=") 209:210
(TOKEN "integer" 4) 212:212
(TOKEN "and") 214:216
(TOKEN "integer" 4) 218:218
(TOKEN ">=") 220:221
(TOKEN "integer" 3) 223:223
(NEWLINE) 224:224
(TOKEN "identifier" i) 225:225
(TOKEN "=") 227:227
(TOKEN "integer" 3) 229:229
(TOKEN "<=") 231:232
(TOKEN "integer" 4) 234:234
(TOKEN "or") 236:237
(TOKEN "integer" 4) 239:239
(TOKEN ">=") 241:242
(TOKEN "integer" 3) 244:244
(NEWLINE) 245:245
(NEWLINE) 246:246
(TOKEN "identifier" i) 247:247
(TOKEN "=") 249:249
(TOKEN "~") 251:251
(TOKEN "identifier" i) 252:252
(NEWLINE) 253:253
(TOKEN "identifier" i) 254:254
(TOKEN "=") 256:256
(TOKEN "integer" 1) 258:258
(TOKEN "^") 260:260
(TOKEN "integer" 2) 262:262
(NEWLINE) 263:263
(TOKEN "identifier" i) 264:264
(TOKEN "=") 266:266
(TOKEN "integer" 2) 268:268
(TOKEN "<<") 270:271
(TOKEN "integer" 3) 273:273
(NEWLINE) 274:274
(TOKEN "identifier" i) 275:275
(TOKEN "=") 277:277
(TOKEN "integer" 3) 279:279
(TOKEN ">>") 281:282
(TOKEN "integer" 4) 284:284
(NEWLINE) 285:285
(TOKEN "identifier" i) 286:286
(TOKEN "=") 288:288
(TOKEN "integer" 4) 290:290
(TOKEN "**") 292:293
(TOKEN "integer" 5) 295:295
(NEWLINE) 296:296
(TOKEN "identifier" i) 297:297
(TOKEN "=") 299:299
(TOKEN "integer" 5) 301:301
(TOKEN "//") 303:304
(TOKEN "integer" 6) 306:306
(NEWLINE) 307:307
(TOKEN "identifier" i) 308:308
(TOKEN "=") 310:310
(TOKEN "integer" 6) 312:312
(TOKEN "|") 314:314
(TOKEN "integer" 7) 316:316
(NEWLINE) 317:317
(TOKEN "identifier" i) 318:318
(TOKEN "=") 320:320
(TOKEN "integer" 7) 322:322
(TOKEN "&") 324:324
(TOKEN "integer" 8) 326:326
(NEWLINE) 327:327
(NEWLINE) 328:328
(TOKEN "identifier" i) 329:329
(TOKEN "|=") 331:332
(TOKEN "integer" 1) 334:334
(NEWLINE) 335:335
(TOKEN "identifier" i) 336:336
(TOKEN "&=") 338:339
(TOKEN "integer" 2) 341:341
(NEWLINE) 342:342
(TOKEN "identifier" i) 343:343
(TOKEN "^=") 345:346
(TOKEN "integer" 3) 348:348
(NEWLINE) 349:349
(TOKEN "identifier" i) 350:350
(TOKEN "//=") 352:354
(TOKEN "integer" 4) 356:356
(NEWLINE) 357:357
(TOKEN "identifier" i) 358:358
(TOKEN "**=") 360:362
(TOKEN "integer" 5) 364:364
(NEWLINE) 365:365
(TOKEN "identifier" i) 366:366
(TOKEN "<<=") 368:370
(TOKEN "integer" 6) 372:372
(NEWLINE) 373:373
(TOKEN "identifier" i) 374:374
(TOKEN ">>=") 376:378
(TOKEN "integer" 7) 380:380
(NEWLINE) 381:381
(TOKEN "identifier" i) 382:382
(TOKEN "+=") 384:385
(TOKEN "integer" 8) 387:387
(NEWLINE) 388:388
(TOKEN "identifier" i) 389:389
(TOKEN "-=") 391:392
(TOKEN "integer" 9) 394:394
(NEWLINE) 395:395
(TOKEN "identifier" i) 396:396
(TOKEN "*=") 398:399
(TOKEN "integer" 10) 401:402
(NEWLINE) 403:403
(TOKEN "identifier" i) 404:404
(TOKEN "/=") 406:407
(TOKEN "integer" 11) 409:410
(NEWLINE) 411:411
(TOKEN "identifier" i) 412:412
(TOKEN "%=") 414:415
(TOKEN "integer" 12) 417:418
(NEWLINE) 419:419
(NEWLINE) 420:420
(TOKEN "@") 421:421
(TOKEN "identifier" overload) 422:429
(NEWLINE) 430:430
(KEYWORD "def") 431:433
(TOKEN "identifier" test) 435:438
(TOKEN "(") 439:439
(TOKEN "identifier" x) 440:440
(TOKEN ")") 441:441
(TOKEN ":") 442:442
(NEWLINE) 443:443
<<<<<<< HEAD
(TOKEN "identifier" print) 448:452
=======
(TOKEN "indent") 444:447
(KEYWORD "print") 448:452
>>>>>>> d923e0ff
(TOKEN "(") 453:453
(TOKEN "string" "Decorators") 454:465
(TOKEN ")") 466:466
(NEWLINE) 467:467
(NEWLINE) 468:468
(TOKEN "dedent") 468:468
(KEYWORD "class") 469:473
(TOKEN "identifier" t) 475:475
(TOKEN ":") 476:476
(NEWLINE) 477:477
(TOKEN "indent") 478:481
(KEYWORD "def") 482:484
(TOKEN "identifier" __init__) 486:493
(TOKEN "(") 494:494
(TOKEN "identifier" self) 495:498
(TOKEN ",") 499:499
(TOKEN "identifier" x) 501:501
(TOKEN ")") 502:502
(TOKEN ":") 503:503
(NEWLINE) 504:504
(TOKEN "indent") 505:512
(TOKEN "identifier" self) 513:516
(TOKEN ".") 517:517
(TOKEN "identifier" x) 518:518
(TOKEN "=") 520:520
(TOKEN "identifier" x) 522:522
(NEWLINE) 523:523
(NEWLINE) 524:524
(TOKEN "dedent") 524:524
(TOKEN "dedent") 524:524
(KEYWORD "if") 525:526
(TOKEN "identifier" i) 528:528
(TOKEN ">=") 530:531
(TOKEN "integer" 1) 533:533
(TOKEN "or") 535:536
(TOKEN "identifier" j) 548:548
(TOKEN "<=") 550:551
(TOKEN "integer" 10) 553:554
(TOKEN ":") 555:555
(NEWLINE) 556:556
<<<<<<< HEAD
(TOKEN "identifier" print) 561:565
=======
(TOKEN "indent") 557:560
(KEYWORD "print") 561:565
>>>>>>> d923e0ff
(TOKEN "(") 566:566
(TOKEN "string" "Backlash") 567:576
(TOKEN ")") 577:577
(NEWLINE) 578:578
(TOKEN "dedent") 578:578
(EOF) 579:579<|MERGE_RESOLUTION|>--- conflicted
+++ resolved
@@ -44,12 +44,8 @@
 (TOKEN ")") 86:86
 (TOKEN ":") 87:87
 (NEWLINE) 88:88
-<<<<<<< HEAD
+(TOKEN "indent") 89:92
 (TOKEN "identifier" print) 93:97
-=======
-(TOKEN "indent") 89:92
-(KEYWORD "print") 93:97
->>>>>>> d923e0ff
 (TOKEN "(") 98:98
 (TOKEN "string" ":") 99:101
 (TOKEN ")") 102:102
@@ -226,12 +222,8 @@
 (TOKEN ")") 441:441
 (TOKEN ":") 442:442
 (NEWLINE) 443:443
-<<<<<<< HEAD
+(TOKEN "indent") 444:447
 (TOKEN "identifier" print) 448:452
-=======
-(TOKEN "indent") 444:447
-(KEYWORD "print") 448:452
->>>>>>> d923e0ff
 (TOKEN "(") 453:453
 (TOKEN "string" "Decorators") 454:465
 (TOKEN ")") 466:466
@@ -272,12 +264,8 @@
 (TOKEN "integer" 10) 553:554
 (TOKEN ":") 555:555
 (NEWLINE) 556:556
-<<<<<<< HEAD
+(TOKEN "indent") 557:560
 (TOKEN "identifier" print) 561:565
-=======
-(TOKEN "indent") 557:560
-(KEYWORD "print") 561:565
->>>>>>> d923e0ff
 (TOKEN "(") 566:566
 (TOKEN "string" "Backlash") 567:576
 (TOKEN ")") 577:577
