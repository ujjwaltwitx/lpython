--- conflicted
+++ resolved
@@ -6,11 +6,7 @@
     "outfile": null,
     "outfile_hash": null,
     "stdout": "ast-attributes1-9309f25.stdout",
-<<<<<<< HEAD
-    "stdout_hash": "59f380fa9f281b69804682f008f3331ff23be1e8d5a8b5823a57b3bb",
-=======
-    "stdout_hash": "14e2e26dbe61e5bdadd3b2f31fc8edd0c32809078142c8a304bf0e2b",
->>>>>>> eb94eb7c
+    "stdout_hash": "cf001690085baaac054f8da8b3738b5c1a388e1ef5c750acd8721743",
     "stderr": null,
     "stderr_hash": null,
     "returncode": 0
